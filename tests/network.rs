--- conflicted
+++ resolved
@@ -3,41 +3,25 @@
 use alloy_primitives::Bytes;
 
 mod common;
-<<<<<<< HEAD
 use alloy_consensus::TxEnvelope;
 use alloy_eips::Encodable2718 as _;
 use buildernet_orderflow_proxy::utils::testutils::Random as _;
-use common::spawn_ingress;
-=======
-use common::{create_test_bundle, spawn_ingress, test_transaction_raw, BuilderReceiver};
->>>>>>> 46360a04
+use common::{spawn_ingress, BuilderReceiver};
 use rbuilder_primitives::serialize::RawBundle;
 
 /// This tests proper order propagation between 2 proxies.
 #[tokio::test]
 async fn network_e2e() {
-<<<<<<< HEAD
     let mut rng = rand::rng();
-    let _client1 = spawn_ingress().await;
-    let client2 = spawn_ingress().await;
-=======
     let mut builder1 = BuilderReceiver::spawn().await;
     let mut builder2 = BuilderReceiver::spawn().await;
     let client1 = spawn_ingress(Some(builder1.url())).await;
     let client2 = spawn_ingress(Some(builder2.url())).await;
->>>>>>> 46360a04
 
     // Wait for the proxies to be ready and connected to each other.
     tokio::time::sleep(Duration::from_secs(35)).await;
 
-<<<<<<< HEAD
     let raw_tx = TxEnvelope::random(&mut rng).encoded_2718().into();
-    let response = client2.send_raw_tx(&raw_tx).await;
-    assert!(response.status().is_success());
-
-    let bundle = RawBundle::random(&mut rng);
-=======
-    let raw_tx = test_transaction_raw();
     let response = client1.send_raw_tx(&raw_tx).await;
     assert!(response.status().is_success());
 
@@ -47,8 +31,7 @@
     let received = builder2.recv::<Bytes>().await.unwrap();
     assert_eq!(received, raw_tx);
 
-    let bundle = create_test_bundle();
->>>>>>> 46360a04
+    let bundle = RawBundle::random(&mut rng);
     let response = client2.send_bundle(&bundle).await;
     assert!(response.status().is_success());
 
