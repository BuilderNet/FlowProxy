--- conflicted
+++ resolved
@@ -1,12 +1,7 @@
 [package]
 name = "flowproxy"
-<<<<<<< HEAD
 version = "3.0.0"
 edition = "2024"
-=======
-version = "2.0.2"
-edition = "2021"
->>>>>>> 58c37859
 publish = false
 build = "build.rs"
 
@@ -25,8 +20,8 @@
 revm-interpreter = { version = "29.0.1", default-features = false }
 
 # rbuilder
-rbuilder-primitives = { git = "https://github.com/flashbots/rbuilder",  rev = "95323c0c6b1ac742a5716aba1942f3e06b8b5241" }
-rbuilder-utils = { git = "https://github.com/flashbots/rbuilder",  rev = "95323c0c6b1ac742a5716aba1942f3e06b8b5241" , features = [
+rbuilder-primitives = { git = "https://github.com/flashbots/rbuilder", rev = "95323c0c6b1ac742a5716aba1942f3e06b8b5241" }
+rbuilder-utils = { git = "https://github.com/flashbots/rbuilder", rev = "95323c0c6b1ac742a5716aba1942f3e06b8b5241", features = [
   "test-utils"
 ] }
 
@@ -71,8 +66,7 @@
   "http2",
   "json",
   "tokio",
-  "tracing",
-  "macros"
+  "tracing"
 ] }
 wyhash = "0.6.0"
 mime = "0.3"
