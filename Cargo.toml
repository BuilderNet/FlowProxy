--- conflicted
+++ resolved
@@ -18,11 +18,7 @@
 revm-interpreter = { version = "25.0.2", default-features = false }
 
 # rbuilder
-<<<<<<< HEAD
-rbuilder-primitives = { git = "https://github.com/chainbound/rbuilder.git", rev = "f4eadfd6886709e14fe3c11e3911af2edf4a3db4" }
-=======
 rbuilder-primitives = { git = "https://github.com/flashbots/rbuilder.git", rev = "e25656c" }
->>>>>>> 9853e659
 
 # rt
 tokio = { version = "1", default-features = false, features = [
