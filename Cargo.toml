[package]
name = "flowproxy"
version = "1.2.1"
edition = "2021"
publish = false
build = "build.rs"

[dependencies]
# alloy
alloy-primitives = { version = "1.3.1", features = ["serde", "rand"] }
alloy-rlp = "0.3.12"
alloy-consensus = { version = "1.0.32", features = ["k256", "serde"] }
alloy-eips = "1.0.32"
alloy-signer = "1.0.32"
alloy-signer-local = "1.0.32"

# revm
revm-primitives = { version = "20.2.1", default-features = false }
revm-interpreter = { version = "25.0.2", default-features = false }

# rbuilder
rbuilder-primitives = { git = "https://github.com/flashbots/rbuilder", rev = "332b00ceeb960cfa27278c020f0f8b299f928982" }
rbuilder-utils = { git = "https://github.com/flashbots/rbuilder", rev = "332b00ceeb960cfa27278c020f0f8b299f928982", features = [
  "test-utils"
] }


# rt
tokio = { version = "1", default-features = false, features = [
  "sync",
  "time",
  "rt-multi-thread",
  "macros"
] }
futures = { version = "0.3" }

# allocator
tikv-jemallocator = { version = "0.6", optional = true }

# tracing
tracing = "0.1"
tracing-subscriber = { version = "0.3", features = ["env-filter", "json"] }

# metrics
prometric = { version = "0.1.4", features = ["process"] }
prometric-derive = { version = "0.1.4" }
prometheus = "0.14.0"

# indexing
arrow = { version = "56.2.0" }
parquet = { version = "56.2.0" }
clickhouse = { git = "https://github.com/ClickHouse/clickhouse-rs", rev = "8cf3d2e138dd121367fa10e875d3f91374b075b2", features = [
  "inserter",
  "time",
  "uuid",
  "native-tls"
] }
time = { version = "0.3.44" }

# misc
dotenvy = "0.15.7"
hyper = { version = "1.7", features = ["http1", "http2"] }
axum = { version = "0.8", default-features = false, features = [
  "http1",
  "http2",
  "json",
  "tokio",
  "tracing"
] }
wyhash = "0.6.0"
mime = "0.3"
serde = { version = "1", features = ["derive"] }
serde_json = "1"
clap = { version = "4", features = ["derive", "env"] }
eyre = "0.6"
thiserror = "2"
uuid = { version = "1", features = ["serde"] }
dashmap = "6"
flate2 = { version = "1", features = ["zlib-rs"], default-features = false }
reqwest = { version = "0.12", features = ["json", "http2", "native-tls-alpn"] }
strum = "0.27"
strum_macros = "0.27"
mini-moka = "0.10.3"
rand = "0.9.2"
derive_more = { version = "2", features = ["deref"] }
fdlimit = "0.3.0"
rayon = "1.11.0"

<<<<<<< HEAD
# networking
msg-transport = { git = "https://github.com/chainbound/msg-rs", branch = "main", features = [
  "tcp-tls"
] }
msg-socket = { git = "https://github.com/chainbound/msg-rs", branch = "main" }
openssl = { version = "0.10.75" }

# Manually override cc version (conflict between alloy-consensus and rbuilder)
cc = "=1.2.15"

=======
>>>>>>> 704b52f2
[dev-dependencies]
tempfile = { version = "3.23.0" }
testcontainers = { version = "0.25.0" }
testcontainers-modules = { version = "0.13.0", features = ["clickhouse"] }
clickhouse = { git = "https://github.com/ClickHouse/clickhouse-rs", rev = "8cf3d2e138dd121367fa10e875d3f91374b075b2", features = [
  "inserter",
  "time",
  "test-util",
  "uuid"
] }
derive_more = { version = "2.0.1" }
alloy-primitives = { version = "1.3.1", features = ["getrandom"] }
uuid = { version = "1", features = ["v4"] }
criterion = "0.7"
tokio = { version = "1", default-features = false, features = [
  "sync",
  "time",
  "rt-multi-thread",
  "macros",
  "test-util"
] }

[[bench]]
name = "validation"
harness = false

[features]
default = ["jemalloc"]
# Enable jemalloc as the global allocator
jemalloc = ["dep:tikv-jemallocator"]
# Enable jemalloc with unprefixed malloc (recommended for reproducible builds)
jemalloc-unprefixed = [
  "jemalloc",
  "tikv-jemallocator/unprefixed_malloc_on_supported_platforms"
]

# Speed up compilation time for dev builds by reducing emitted debug info.
# NOTE: Debuggers may provide less useful information with this setting.
# Uncomment this section if you're using a debugger.
[profile.dev]
# https://davidlattimore.github.io/posts/2024/02/04/speeding-up-the-rust-edit-build-run-cycle.html
debug = "line-tables-only"
split-debuginfo = "unpacked"

# Speed up tests.
[profile.dev.package]
proptest.opt-level = 3
rand_chacha.opt-level = 3
rand_xorshift.opt-level = 3
unarray.opt-level = 3

[profile.release]
opt-level = 3
lto = "thin"
debug = "none"
strip = "symbols"
panic = "unwind"
codegen-units = 16

[profile.reproducible]
inherits = "release"
panic = "abort"
incremental = false

# Use the `--profile profiling` flag to show symbols in release mode.
# e.g. `cargo build --profile profiling`
[profile.profiling]
inherits = "release"
debug = "full"
strip = "none"

# Include debug info in benchmarks too.
[profile.bench]
inherits = "release"
debug = "full"
strip = "none"

[profile.maxperf]
inherits = "release"
lto = "fat"
codegen-units = 1

# Common linting rules
[lints]
rust.missing_debug_implementations = "warn"
# rust.missing_docs = "warn"
rust.rust_2018_idioms = { level = "deny", priority = -1 }
rust.unreachable_pub = "warn"
rust.unused_must_use = "deny"
rustdoc.all = "warn"

[package.metadata.cargo-shear]
ignored = ["strum"]<|MERGE_RESOLUTION|>--- conflicted
+++ resolved
@@ -86,7 +86,6 @@
 fdlimit = "0.3.0"
 rayon = "1.11.0"
 
-<<<<<<< HEAD
 # networking
 msg-transport = { git = "https://github.com/chainbound/msg-rs", branch = "main", features = [
   "tcp-tls"
@@ -94,11 +93,6 @@
 msg-socket = { git = "https://github.com/chainbound/msg-rs", branch = "main" }
 openssl = { version = "0.10.75" }
 
-# Manually override cc version (conflict between alloy-consensus and rbuilder)
-cc = "=1.2.15"
-
-=======
->>>>>>> 704b52f2
 [dev-dependencies]
 tempfile = { version = "3.23.0" }
 testcontainers = { version = "0.25.0" }
