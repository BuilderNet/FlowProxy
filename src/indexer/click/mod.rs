--- conflicted
+++ resolved
@@ -5,23 +5,18 @@
 use crate::{
     cli::ClickhouseArgs,
     indexer::{
+        OrderReceivers, TARGET_INDEXER,
         click::models::{BundleReceiptRow, BundleRow},
-        OrderReceivers, TARGET_INDEXER,
     },
     metrics::CLICKHOUSE_METRICS,
     primitives::{BundleReceipt, SystemBundle},
 };
 use rbuilder_utils::{
     clickhouse::{
-<<<<<<< HEAD
         Quantities,
-        backup::{Backup, DiskBackup, DiskBackupConfig, MemoryBackupConfig},
-        indexer::{ClickhouseClientConfig, ClickhouseInserter, InserterRunner, default_inserter},
-=======
         backup::{DiskBackup, DiskBackupConfig},
         indexer::ClickhouseClientConfig,
-        spawn_clickhouse_inserter_and_backup, Quantities,
->>>>>>> 14967cbb
+        spawn_clickhouse_inserter_and_backup,
     },
     tasks::TaskExecutor,
 };
