--- conflicted
+++ resolved
@@ -25,14 +25,8 @@
 use crate::{
     cli::ParquetArgs,
     indexer::{OrderReceivers, TARGET},
-<<<<<<< HEAD
     metrics::ParquetMetrics,
-    primitives::{BundleReceipt, Sampler},
-    tasks::TaskExecutor,
-=======
-    metrics::IndexerMetrics,
     primitives::BundleReceipt,
->>>>>>> 47d93b88
 };
 
 /// The Arrow schema for bundle receipts.
