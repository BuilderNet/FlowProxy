--- conflicted
+++ resolved
@@ -154,17 +154,7 @@
     use rbuilder_primitives::serialize::RawBundle;
     use time::UtcDateTime;
 
-<<<<<<< HEAD
-    use crate::types::{decode_transaction, SystemBundle, SystemTransaction};
-=======
-    use crate::{
-        indexer::{
-            models::{BundleRow, PrivateTxRow},
-            BUNDLE_TABLE_NAME, TRANSACTIONS_TABLE_NAME,
-        },
-        types::{decode_transaction, EthereumTransaction, SystemBundle, SystemTransaction},
-    };
->>>>>>> dd105be4
+    use crate::types::{decode_transaction, EthereumTransaction, SystemBundle, SystemTransaction};
 
     /// An example raw bundle in JSON format to use for testing. The transactions are from a real
     /// bundle, along with the block number set to zero. The rest is to mainly populate some
