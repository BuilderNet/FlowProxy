--- conflicted
+++ resolved
@@ -143,13 +143,7 @@
 pub(crate) mod tests {
     use rbuilder_primitives::serialize::RawBundle;
 
-<<<<<<< HEAD
-    use crate::types::{
-        decode_transaction, EthereumTransaction, SystemBundle, SystemTransaction, UtcInstant,
-    };
-=======
-    use crate::types::SystemBundle;
->>>>>>> ed35d9d6
+    use crate::types::{SystemBundle, UtcInstant};
 
     /// An example raw bundle in JSON format to use for testing. The transactions are from a real
     /// bundle, along with the block number set to zero. The rest is to mainly populate some
@@ -201,16 +195,4 @@
         let received_at = UtcInstant::now();
         SystemBundle::try_from_bundle_and_signer(bundle, signer, received_at).unwrap()
     }
-<<<<<<< HEAD
-
-    pub(crate) fn system_transaction_example() -> SystemTransaction {
-        let bytes = alloy_primitives::Bytes::from(alloy_primitives::hex!("02f89201820132850826299e00850826299e0082a1d694f82300c34f0d11b0420ac3ce85f0ebe4e3e0544280a40d2959800000000000000000000000000000000000000000000000000000000000000001c001a0030c9637d6d442bd2f9a43f69ec09dbaedb12e08ef1fe38ae5ce855bbcfc36ada064101cb4c00d6c21e792a2959c896992c9bbf8e2d84ce7647d561bfbcf59365a"));
-        let decoded = decode_transaction(&bytes).unwrap();
-        let transaction = Arc::new(EthereumTransaction::new(decoded, bytes));
-        let signer = transaction.recover_signer().unwrap();
-        let received_at = UtcInstant::now();
-        SystemTransaction { transaction, signer, received_at }
-    }
-=======
->>>>>>> ed35d9d6
 }