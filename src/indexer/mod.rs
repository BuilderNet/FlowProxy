//! Crate which contains structures and logic for indexing bundles and other types of data in to
//! Clickhouse.

use std::fmt::Debug;

use rbuilder_utils::tasks::TaskExecutor;
use tokio::sync::mpsc;

use crate::{
    cli::IndexerArgs,
    indexer::{click::ClickhouseIndexer, parq::ParquetIndexer},
    metrics::IndexerMetrics,
    primitives::{BundleReceipt, SystemBundle},
};

pub(crate) mod click;
mod parq;
mod ser;

/// The size of the channel buffer for the bundle indexer.
pub const BUNDLE_INDEXER_BUFFER_SIZE: usize = 12384;

/// The size of the channel buffer for the bundle receipt indexer.
pub const BUNDLE_RECEIPT_INDEXER_BUFFER_SIZE: usize = 8192;

/// The size of the channel buffer for the bundle indexer.
pub const TRANSACTION_INDEXER_BUFFER_SIZE: usize = 4096;

/// The name of the Clickhouse table to store bundles in.
pub const BUNDLE_TABLE_NAME: &str = "bundles";

/// The name of the Clickhouse table to store bundle receipts in.
pub const BUNDLE_RECEIPTS_TABLE_NAME: &str = "bundle_receipts";

/// The name of the Clickhouse table to store transactions in.
pub const TRANSACTIONS_TABLE_NAME: &str = "transactions";

/// The path of the backup database for storing failed Clickhouse batch insertions
pub const BACKUP_DATABASE_PATH: &str = "/var/lib/buildernet-of-proxy/clickhouse-backup.db";

/// The tracing target for this indexer crate.
const TARGET: &str = "indexer";

/// Trait for adding order indexing functionality.
pub(crate) trait OrderIndexer: Sync + Send {
    fn index_bundle(&self, system_bundle: SystemBundle);
    fn index_bundle_receipt(&self, bundle_receipt: BundleReceipt);
}

/// The collection of channel senders to send data to be indexed.
#[derive(Debug, Clone)]
pub(crate) struct OrderSenders {
    bundle_tx: mpsc::Sender<SystemBundle>,
    bundle_receipt_tx: mpsc::Sender<BundleReceipt>,
}

/// The collection of channel receivers to receive data to be indexed.
#[derive(Debug)]
pub(crate) struct OrderReceivers {
    bundle_rx: mpsc::Receiver<SystemBundle>,
    bundle_receipt_rx: mpsc::Receiver<BundleReceipt>,
}

impl OrderSenders {
    /// Creates a new set of order indexer channel senders and receivers.
    pub(crate) fn new() -> (Self, OrderReceivers) {
        let (bundle_tx, bundle_rx) = mpsc::channel(BUNDLE_INDEXER_BUFFER_SIZE);
        let (bundle_receipt_tx, bundle_receipt_rx) = mpsc::channel(BUNDLE_INDEXER_BUFFER_SIZE);
        let senders = Self { bundle_tx, bundle_receipt_tx };
        let receivers = OrderReceivers { bundle_rx, bundle_receipt_rx };
        (senders, receivers)
    }
}

/// A namespace struct for spawning an indexer.
#[derive(Debug, Clone)]
pub struct Indexer;

impl Indexer {
    pub fn run(
        args: IndexerArgs,
        builder_name: String,
        task_executor: TaskExecutor,
    ) -> IndexerHandle {
        let (senders, receivers) = OrderSenders::new();

        match (args.clickhouse, args.parquet) {
            (None, None) => {
                MockIndexer.run(receivers, task_executor);
                IndexerHandle::new(senders)
            }
            (Some(clickhouse), None) => {
                let validation = false;
                ClickhouseIndexer::run(
                    clickhouse,
                    builder_name,
                    receivers,
                    task_executor,
                    validation,
                );
                IndexerHandle::new(senders)
            }
            (None, Some(parquet)) => {
                ParquetIndexer::run(parquet, builder_name, receivers, task_executor)
                    .expect("failed to start parquet indexer");
                IndexerHandle::new(senders)
            }
            (Some(_), Some(_)) => {
                unreachable!("Cannot specify both clickhouse and parquet indexer");
            }
        }
    }
}

/// An handle to the indexer, which mainly consists of channel senders to send data to be indexed.
#[derive(Debug)]
pub struct IndexerHandle {
    senders: OrderSenders,
    metrics: IndexerMetrics,
}

impl IndexerHandle {
    fn new(senders: OrderSenders) -> Self {
        Self { senders, metrics: IndexerMetrics::default() }
    }
}

impl OrderIndexer for IndexerHandle {
    fn index_bundle(&self, system_bundle: SystemBundle) {
        if let Err(e) = self.senders.bundle_tx.try_send(system_bundle) {
            match e {
<<<<<<< HEAD
                mpsc::error::TrySendError::Full(bundle) => {
                    tracing::error!(target: TARGET, bundle_hash = ?bundle.bundle_hash(), "CRITICAL: Failed to send bundle to index, channel is full");
                    self.metrics.bundle_indexing_failures("Full").inc();
                }
                mpsc::error::TrySendError::Closed(_) => {
                    tracing::error!(target: TARGET, "CRITICAL: Failed to send bundle to index, indexer task is closed");
                    self.metrics.bundle_indexing_failures("Closed").inc();
=======
                mpsc::error::TrySendError::Full(_) => {
                    tracing::error!("CRITICAL: Failed to send bundle to index, channel is full");
                    IndexerMetrics::increment_bundle_indexing_failures("Full");
                }
                mpsc::error::TrySendError::Closed(_) => {
                    tracing::error!(
                        "CRITICAL: Failed to send bundle to index, indexer task is closed"
                    );
                    IndexerMetrics::increment_bundle_indexing_failures("Closed");
>>>>>>> 47d93b88
                }
            }
        }
    }

    fn index_bundle_receipt(&self, bundle_receipt: BundleReceipt) {
        if let Err(e) = self.senders.bundle_receipt_tx.try_send(bundle_receipt) {
            match e {
                mpsc::error::TrySendError::Full(_) => {
                    tracing::error!(target: TARGET,  "Failed to send bundle receipt to index, channel is full");
                    self.metrics.bundle_receipt_indexing_failures("Full").inc();
                }
                mpsc::error::TrySendError::Closed(_) => {
                    tracing::error!(target: TARGET, "CRITICAL: Failed to send bundle receipt to index, indexer task is closed");
                    self.metrics.bundle_receipt_indexing_failures("Closed").inc();
                }
            }
        }
    }
}

/// A mock indexer that simply drains the channels.
struct MockIndexer;

impl MockIndexer {
    fn run(self, receivers: OrderReceivers, task_executor: TaskExecutor) {
        tracing::info!(target: TARGET, "Running with mocked indexer");

        let OrderReceivers { mut bundle_rx, mut bundle_receipt_rx } = receivers;
        task_executor.spawn(async move { while let Some(_b) = bundle_rx.recv().await {} });
        task_executor.spawn(async move { while let Some(_b) = bundle_receipt_rx.recv().await {} });
    }
}
#[cfg(test)]
pub(crate) mod tests {
    use rbuilder_primitives::serialize::RawBundle;
    use revm_primitives::B256;
    use time::UtcDateTime;

    use crate::{
        primitives::{
            BundleHash, BundleReceipt, SystemBundle, SystemBundleDecoder, SystemBundleMetadata,
            UtcInstant,
        },
        priority::Priority,
    };

    trait UtcDateTimeExt {
        fn now_ms() -> Self;
    }

    impl UtcDateTimeExt for UtcDateTime {
        fn now_ms() -> Self {
            let now = UtcDateTime::now();
            now.replace_millisecond(now.millisecond()).unwrap()
        }
    }

    /// An example raw bundle in JSON format to use for testing. The transactions are from a real
    /// bundle, along with the block number set to zero. The rest is to mainly populate some
    /// fields.
    const TEST_BUNDLE: &str = r#"{
    "version": "v2",
    "txs": [
        "0x02f89201820132850826299e00850826299e0082a1d694f82300c34f0d11b0420ac3ce85f0ebe4e3e0544280a40d2959800000000000000000000000000000000000000000000000000000000000000001c001a0030c9637d6d442bd2f9a43f69ec09dbaedb12e08ef1fe38ae5ce855bbcfc36ada064101cb4c00d6c21e792a2959c896992c9bbf8e2d84ce7647d561bfbcf59365a",
        "0x02f9019901458405f5e10085084f73d22e8304d3819480a64c6d7f12c47b7c66c5b4e20e72bc1fcd5d9e870aa87bee538000b90124d1ef924900000000000000000000000000000000000000000000000000000000000000c000000000000000000000000000000000000000000000000000038d7ea4c6800000000000000000000000000000000000000000000000000000000000000000000000000000000000000000000000000000000000000006670d0d6c4985c3948000000000000000000000000000000000000000000000000000000000000000000000000000000000000000005c69bee701ef814a2b6a3edd4b1652cb9cc5aa6f0000000000000000000000000000000000000000000000000000000000000002000000000000000000000000c02aaa39b223fe8d0a0e5c4f27ead9083c756cc2000000000000000000000000f82300c34f0d11b0420ac3ce85f0ebe4e3e05442c080a0b881ab734863b49369bfbf2e28c035785276423783dbbb8e74ec813fd3a95614a0499f781a62cdf3d9a235b83e050f6e8f74df15fcad09822c78a84ace5a44a59b",
        "0x02f9019901058405f5e10085084f73d22e8304d4269480a64c6d7f12c47b7c66c5b4e20e72bc1fcd5d9e87071afd498d0000b90124d1ef924900000000000000000000000000000000000000000000000000000000000000c000000000000000000000000000000000000000000000000000038d7ea4c6800000000000000000000000000000000000000000000000000000000000000000000000000000000000000000000000000000000000000006670d0d6c4985c394800000000000000000000000000000000000000000000000100f8061414d648d750000000000000000000000005c69bee701ef814a2b6a3edd4b1652cb9cc5aa6f0000000000000000000000000000000000000000000000000000000000000002000000000000000000000000c02aaa39b223fe8d0a0e5c4f27ead9083c756cc2000000000000000000000000f82300c34f0d11b0420ac3ce85f0ebe4e3e05442c080a0b9272dad54e7f289385ba64368db5de0a96bd9364734d2edf989307c93cd3982a01b076c83c0bb7d2c644568255d9878ce66c7552175df58025d670a9cec310546"
    ],
    "blockNumber": "0x0",
    "droppingTxHashes": ["0x0000000000000000000000000000000000000000000000000000000000000000"],
    "minTimestamp": 0,
    "maxTimestamp": 0,
    "replacementNonce": 0,
    "refundPercent": 0,
    "refundRecipient": "0x0000000000000000000000000000000000000000",
    "refundTxHashes": ["0x0000000000000000000000000000000000000000000000000000000000000000"],
    "refund_identity": "0x0000000000000000000000000000000000000000",
    "delayed_refund": "true"
}"#;

    /// An example replacement bundle with no transactions, a.k.a. a cancel bundle.
    ///
    /// NOTE: we populate refndTxHashes with an empty hash to satisfy the schema, which doesn't
    /// accept `Nullable(Array(String))`.
    ///
    /// NOTE: adding block number just to satisfy round trip conversion logic, since on DB we
    /// always add the block number.
    const TEST_CANCEL_BUNDLE: &str = r#"{
    "version": "v2",
    "txs": [],
    "replacementUuid": "bcf24b5c-a8f8-4174-a1ad-f7521f3bd70c",
    "replacementNonce": 1,
    "signingAddress": "0xff31f52c4363b1dacb25d9de07dff862bf1d0e1c",
    "refundTxHashes": [],
    "blockNumber": "0x0"
}"#;

    /// An example system bundle to use for testing.
    pub(crate) fn system_bundle_example() -> SystemBundle {
        let mut bundle = serde_json::from_str::<RawBundle>(TEST_BUNDLE).unwrap();
        bundle.metadata.bundle_hash = bundle.bundle_hash().into();

        let signer = alloy_primitives::address!("0xff31f52c4363b1dacb25d9de07dff862bf1d0e1c");
        let received_at = UtcInstant::now();

        let metadata = SystemBundleMetadata { signer, received_at, priority: Priority::Medium };

        let decoder = SystemBundleDecoder::default();
        decoder.try_decode(bundle, metadata).unwrap()
    }

    /// An example cancel bundle to use for testing.
    pub(crate) fn system_cancel_bundle_example() -> SystemBundle {
        let mut bundle = serde_json::from_str::<RawBundle>(TEST_CANCEL_BUNDLE).unwrap();
        bundle.metadata.bundle_hash = bundle.bundle_hash().into();

        let signer = alloy_primitives::address!("0xff31f52c4363b1dacb25d9de07dff862bf1d0e1c");
        let received_at = UtcInstant::now();

        let metadata = SystemBundleMetadata { signer, received_at, priority: Priority::Medium };
        let decoder = SystemBundleDecoder::default();
        decoder.try_decode(bundle, metadata).unwrap()
    }

    pub(crate) fn bundle_receipt_example() -> BundleReceipt {
        BundleReceipt {
            bundle_hash: B256::random(),
            sent_at: Some(UtcDateTime::now_ms()),
            received_at: UtcDateTime::now_ms(),
            src_builder_name: "buildernet".to_string(),
            payload_size: 256,
            priority: Priority::Medium,
        }
    }
}<|MERGE_RESOLUTION|>--- conflicted
+++ resolved
@@ -129,7 +129,6 @@
     fn index_bundle(&self, system_bundle: SystemBundle) {
         if let Err(e) = self.senders.bundle_tx.try_send(system_bundle) {
             match e {
-<<<<<<< HEAD
                 mpsc::error::TrySendError::Full(bundle) => {
                     tracing::error!(target: TARGET, bundle_hash = ?bundle.bundle_hash(), "CRITICAL: Failed to send bundle to index, channel is full");
                     self.metrics.bundle_indexing_failures("Full").inc();
@@ -137,17 +136,6 @@
                 mpsc::error::TrySendError::Closed(_) => {
                     tracing::error!(target: TARGET, "CRITICAL: Failed to send bundle to index, indexer task is closed");
                     self.metrics.bundle_indexing_failures("Closed").inc();
-=======
-                mpsc::error::TrySendError::Full(_) => {
-                    tracing::error!("CRITICAL: Failed to send bundle to index, channel is full");
-                    IndexerMetrics::increment_bundle_indexing_failures("Full");
-                }
-                mpsc::error::TrySendError::Closed(_) => {
-                    tracing::error!(
-                        "CRITICAL: Failed to send bundle to index, indexer task is closed"
-                    );
-                    IndexerMetrics::increment_bundle_indexing_failures("Closed");
->>>>>>> 47d93b88
                 }
             }
         }
