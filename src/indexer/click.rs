--- conflicted
+++ resolved
@@ -13,15 +13,8 @@
 
 use crate::{
     cli::ClickhouseArgs,
-<<<<<<< HEAD
-    indexer::{
-        models::{BundleRow, PrivateTxRow},
-        BuilderName, OrderReceivers, BUNDLE_TABLE_NAME, TRACING_TARGET,
-    },
+    indexer::{models::BundleRow, BuilderName, OrderReceivers, BUNDLE_TABLE_NAME, TRACING_TARGET},
     metrics::{IndexerMetrics, Sampler},
-=======
-    indexer::{models::BundleRow, BuilderName, OrderReceivers, BUNDLE_TABLE_NAME, TRACING_TARGET},
->>>>>>> ed35d9d6
     tasks::TaskExecutor,
     types::SystemBundle,
 };
