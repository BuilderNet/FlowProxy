use std::{
    hash::{Hash as _, Hasher as _},
<<<<<<< HEAD
    ops::Deref,
=======
    pin::Pin,
>>>>>>> dd105be4
    sync::Arc,
};

use alloy_consensus::{
    crypto::RecoveryError,
    transaction::{PooledTransaction, Recovered, SignerRecoverable as _},
};
use alloy_eips::{
    eip2718::{Eip2718Error, Eip2718Result},
    Decodable2718 as _,
};
use alloy_primitives::{Address, Bytes};
use derive_more::Deref;
use rbuilder_primitives::{
    serialize::{RawBundle, RawBundleConvertError, RawBundleDecodeResult, TxEncoding},
    Bundle, BundleReplacementData,
};
use revm_primitives::B256;
use serde::Serialize;
use serde_json::json;
use time::UtcDateTime;
use uuid::Uuid;

use crate::priority::Priority;

/// Bundle type that is used for the system API. It contains the verified signer with the original
/// bundle.
#[derive(PartialEq, Eq, Clone, Debug, Serialize)]
#[serde(rename_all = "camelCase")]
pub struct SystemBundle {
    #[serde(rename = "signingAddress")]
    pub signer: Address,
    /// The inner bundle. Wrapped in [`Arc`] to make cloning cheaper.
    #[serde(flatten)]
    pub raw_bundle: Arc<RawBundle>,

    /// The decoded bundle.
    #[serde(skip)]
    pub decoded_bundle: Arc<DecodedBundle>,

    /// The bundle hash.
    #[serde(skip)]
    pub bundle_hash: B256,

    /// The timestamp at which the bundle has first been seen from the local operator.
    #[serde(skip)]
    pub received_at: UtcDateTime,
}

/// Decoded bundle type. Either a new, full bundle or a replacement bundle.
#[allow(clippy::large_enum_variant)]
#[derive(PartialEq, Eq, Clone, Debug)]
pub enum DecodedBundle {
    /// A new, full bundle.
    Bundle(Bundle),
    /// A replacement bundle.
    Replacement(BundleReplacementData),
}

impl From<RawBundleDecodeResult> for DecodedBundle {
    fn from(value: RawBundleDecodeResult) -> Self {
        match value {
            RawBundleDecodeResult::NewBundle(bundle) => Self::Bundle(bundle),
            RawBundleDecodeResult::CancelBundle(replacement_data) => {
                Self::Replacement(replacement_data)
            }
        }
    }
}

pub trait BundleHash {
    fn bundle_hash(&self) -> B256;
}

impl BundleHash for RawBundle {
    fn bundle_hash(&self) -> B256 {
        fn hash(bundle: &RawBundle, state: &mut wyhash::WyHash) {
            // We destructure here so we never miss any fields if new fields are added in the
            // future.
            let RawBundle {
                block_number,
                txs,
                reverting_tx_hashes,
                dropping_tx_hashes,
                replacement_uuid,
                refund_percent,
                refund_recipient,
                refund_tx_hashes,
                first_seen_at: _,
                signing_address: _,
                uuid: _,
                version: _,
                min_timestamp: _,
                max_timestamp: _,
                replacement_nonce: _,
                delayed_refund: _,
            } = bundle;

            block_number.hash(state);
            txs.hash(state);

            let reverting_tx_hashes = if !reverting_tx_hashes.is_empty() {
                Some(reverting_tx_hashes.iter().map(|hash| format!("{hash:?}")).collect::<Vec<_>>())
            } else {
                None
            };

            reverting_tx_hashes.hash(state);

            let dropping_tx_hashes = if !dropping_tx_hashes.is_empty() {
                Some(dropping_tx_hashes.iter().map(|hash| format!("{hash:?}")).collect::<Vec<_>>())
            } else {
                None
            };

            dropping_tx_hashes.hash(state);

            let replacement_uuid = replacement_uuid.map(|uuid| uuid.to_string());
            replacement_uuid.hash(state);

            let refund_percent = refund_percent.map(|percent| percent as u64);
            refund_percent.hash(state);

            refund_recipient.hash(state);

            let refund_tx_hashes = refund_tx_hashes
                .as_ref()
                .map(|hashes| hashes.iter().map(|hash| format!("{hash:?}")).collect::<Vec<_>>());
            refund_tx_hashes.hash(state);
        }

        let mut hasher = wyhash::WyHash::default();
        let mut bytes = [0u8; 32];
        for i in 0..4 {
            hash(self, &mut hasher);
            let hash = hasher.finish();
            bytes[(i * 8)..((i + 1) * 8)].copy_from_slice(&hash.to_be_bytes());
        }

        B256::from(bytes)
    }
}

impl SystemBundle {
    /// Create a new system bundle from a raw bundle and a signer.
    /// Returns an error if the bundle fails to decode.
    pub fn try_from_bundle_and_signer(
        mut bundle: RawBundle,
        signer: Address,
        received_at: UtcDateTime,
    ) -> Result<Self, RawBundleConvertError> {
        bundle.signing_address = Some(signer);

        let bundle_hash = bundle.bundle_hash();

        let mut decoded = bundle.clone().decode(TxEncoding::WithBlobData)?.into();

        if let DecodedBundle::Bundle(bundle) = &mut decoded {
            bundle.signer = Some(signer);
        }

        Ok(Self {
            signer,
            raw_bundle: Arc::new(bundle),
            decoded_bundle: Arc::new(decoded),
            bundle_hash,
            received_at,
        })
    }

    /// Returns `true` if the bundle is a replacement.
    pub fn is_replacement(&self) -> bool {
        matches!(self.decoded_bundle.as_ref(), DecodedBundle::Replacement(_))
    }

    /// Returns the bundle UUID if it is a bundle, otherwise the replacement UUID.
    pub fn uuid(&self) -> Uuid {
        match self.decoded_bundle.as_ref() {
            DecodedBundle::Bundle(bundle) => bundle.uuid,
            DecodedBundle::Replacement(replacement_data) => replacement_data.key.key().id,
        }
    }

    /// Returns the bundle hash.
    pub fn bundle_hash(&self) -> B256 {
        self.bundle_hash
    }

    /// Returns the bundle if it is a new bundle.
    pub fn bundle(&self) -> Option<&Bundle> {
        match self.decoded_bundle.as_ref() {
            DecodedBundle::Bundle(bundle) => Some(bundle),
            DecodedBundle::Replacement(_) => None,
        }
    }

    /// Returns the replacement data if it is a replacement bundle.
    pub fn replacement_data(&self) -> Option<&BundleReplacementData> {
        match self.decoded_bundle.as_ref() {
            DecodedBundle::Replacement(replacement_data) => Some(replacement_data),
            DecodedBundle::Bundle(_) => None,
        }
    }

    /// Encode the inner bundle (no signer).
    pub fn encode_local(self) -> Vec<u8> {
        let json = json!({
            "id": 1,
            "jsonrpc": "2.0",
            "method": "eth_sendBundle",
            "params": [self.raw_bundle]
        });

        serde_json::to_vec(&json).unwrap()
    }

    /// Encode the full system bundle.
    pub fn encode(self) -> Vec<u8> {
        let json = json!({
            "id": 1,
            "jsonrpc": "2.0",
            "method": "eth_sendBundle",
            "params": [self]
        });

        serde_json::to_vec(&json).unwrap()
    }
}

/// A wrapper around ethereum transaction containing decoded information as well as original raw
/// bytes.
#[derive(PartialEq, Eq, Debug, Deref)]
pub struct EthereumTransaction {
    /// Decoded pooled transaction.
    #[deref]
    pub decoded: PooledTransaction,
    /// Original raw transaction bytes.
    pub raw: Bytes,
}

impl EthereumTransaction {
    /// Create new ethereum transaction.
    pub fn new(decoded: PooledTransaction, raw: Bytes) -> Self {
        Self { decoded, raw }
    }
}

/// Internally processed transaction.
#[derive(PartialEq, Eq, Clone, Debug, Deref)]
pub struct SystemTransaction {
    /// Ethereum transaction.
    #[deref]
    pub transaction: Arc<EthereumTransaction>,
    /// The original transaction signer.
    pub signer: Address,
    /// The timestamp at which the bundle has first been seen from the local operator.
    pub received_at: UtcDateTime,
}

impl SystemTransaction {
    /// Create a new system transaction from a transaction and a signer.
    pub fn from_transaction_and_signer(
        transaction: EthereumTransaction,
        signer: Address,
        received_at: UtcDateTime,
    ) -> Self {
        Self { transaction: Arc::new(transaction), signer, received_at }
    }

    /// Encode the transaction as EIP-2718 encoded bytes.
    pub fn encode(&self) -> Vec<u8> {
        let json = json!({
            "id": 1,
            "jsonrpc": "2.0",
            "method": "eth_sendRawTransaction",
            "params": [&self.transaction.raw]
        });

        serde_json::to_vec(&json).unwrap()
    }

    pub fn tx_hash(&self) -> B256 {
        *self.transaction.tx_hash()
    }
}

/// The receipt of a bundle received from the system endpoint, to be indexed.
#[derive(Debug, Clone, PartialEq, Eq)]
pub struct BundleReceipt {
    /// The hash of the raw bundle.
    pub bundle_hash: B256,
    /// The time the bundle has been sent, according to the field provided in the JSON-RPC request
    /// header. `None` if the bundle was sent on the user endpoint.
    pub sent_at: Option<UtcDateTime>,
    /// The time the bundle has been received.
    pub received_at: UtcDateTime,
    /// The name of the operator which sent us the bundle.
    pub src_builder_name: String,
    /// The name of the local operator which received the bundle, for indexing
    /// purposes. Can be left unset and will be set by the indexer.
    pub dst_builder_name: Option<String>,
    /// The size in bytes of the payload.
    pub payload_size: u32,
    /// The priority of the bundle.
    pub priority: Priority,
}

/// Decode pooled Ethereum transaction from raw bytes.
pub fn decode_transaction(raw: &Bytes) -> Eip2718Result<PooledTransaction> {
    if raw.is_empty() {
        return Err(Eip2718Error::RlpError(alloy_rlp::Error::InputTooShort));
    }
    PooledTransaction::decode_2718(&mut &raw[..])
}

/// Recover ECDSA signer of the transaction.
pub fn recover_transaction(
    transaction: PooledTransaction,
) -> Result<Recovered<PooledTransaction>, RecoveryError> {
    let signer = transaction.recover_signer()?;
    Ok(Recovered::new_unchecked(transaction, signer))
}

/// Response for the eth_sendBundle and eth_sendRawTransaction methods.
#[derive(Debug, Clone, Copy, Serialize)]
#[serde(rename_all = "camelCase")]
pub enum EthResponse {
    BundleHash(B256),
    #[serde(untagged)]
    TxHash(B256),
}

#[cfg(test)]
mod tests {
    use super::*;

    #[test]
    fn test_hash_response() {
        let hash = B256::from([1; 32]);
        let response = EthResponse::BundleHash(hash);

        let json = serde_json::to_value(response).unwrap();

        assert_eq!(
            json,
            json!({
                "bundleHash": hash
            })
        );
    }

    #[test]
    fn test_tx_hash_response() {
        let hash = B256::from([1; 32]);
        let response = EthResponse::TxHash(hash);
        let json = serde_json::to_value(response).unwrap();
        assert_eq!(json, json!(hash));
    }
}<|MERGE_RESOLUTION|>--- conflicted
+++ resolved
@@ -1,10 +1,5 @@
 use std::{
     hash::{Hash as _, Hasher as _},
-<<<<<<< HEAD
-    ops::Deref,
-=======
-    pin::Pin,
->>>>>>> dd105be4
     sync::Arc,
 };
 
