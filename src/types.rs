use std::{
    hash::{Hash as _, Hasher as _},
    sync::Arc,
    time::{Duration, Instant},
};

use alloy_consensus::{
    crypto::RecoveryError,
    transaction::{PooledTransaction, Recovered, SignerRecoverable as _},
};
use alloy_eips::{
    eip2718::{Eip2718Error, Eip2718Result},
    Decodable2718 as _,
};
use alloy_primitives::{Address, Bytes};
use derive_more::Deref;
use rbuilder_primitives::{
    serialize::{
        CancelShareBundle, RawBundle, RawBundleConvertError, RawBundleDecodeResult,
        RawBundleMetadata, RawShareBundle, RawShareBundleConvertError, RawShareBundleDecodeResult,
        TxEncoding,
    },
    Bundle, BundleReplacementData, ShareBundle,
};
use revm_primitives::B256;
use serde::Serialize;
use serde_json::json;
use time::UtcDateTime;
use uuid::Uuid;

use crate::{
    consts::{ETH_SEND_BUNDLE_METHOD, MEV_SEND_BUNDLE_METHOD},
    priority::Priority,
};

/// Metadata about a [`SystemBundle`].
#[derive(PartialEq, Eq, Clone, Debug)]
pub struct SystemBundleMetadata {
    pub signer: Address,
    /// The time at which the bundle has first been seen from the local operator.
    pub received_at: UtcInstant,
    /// The priority of the bundle.
    pub priority: Priority,
}

/// Bundle type that is used for the system API. It contains the verified signer with the original
/// bundle.
#[derive(PartialEq, Eq, Clone, Debug)]
pub struct SystemBundle {
    /// The inner bundle. Wrapped in [`Arc`] to make cloning cheaper.
    pub raw_bundle: Arc<RawBundle>,
    /// The bundle hash.
    pub raw_bundle_hash: B256,
    /// The decoded bundle.
    pub decoded_bundle: Arc<DecodedBundle>,
    /// Metadata about the bundle.
    pub metadata: SystemBundleMetadata,
}

/// Decoded bundle type. Either a new, full bundle or an empty replacement bundle.
#[allow(clippy::large_enum_variant)]
#[derive(PartialEq, Eq, Clone, Debug)]
pub enum DecodedBundle {
    /// A new, full bundle.
    Bundle(Bundle),
    /// A replacement bundle.
    EmptyReplacement(BundleReplacementData),
}

impl From<RawBundleDecodeResult> for DecodedBundle {
    fn from(value: RawBundleDecodeResult) -> Self {
        match value {
            RawBundleDecodeResult::NewBundle(bundle) => Self::Bundle(bundle),
            RawBundleDecodeResult::CancelBundle(replacement_data) => {
                Self::EmptyReplacement(replacement_data)
            }
        }
    }
}

pub trait BundleHash {
    fn bundle_hash(&self) -> B256;
}

impl BundleHash for RawBundle {
    fn bundle_hash(&self) -> B256 {
        fn hash(bundle: &RawBundle, state: &mut wyhash::WyHash) {
            // We destructure here so we never miss any fields if new fields are added in the
            // future.
            let RawBundle {
                txs,
<<<<<<< HEAD
                metadata:
                    RawBundleMetadata {
                        reverting_tx_hashes,
                        dropping_tx_hashes,
                        replacement_uuid,
                        refund_percent,
                        refund_recipient,
                        refund_tx_hashes,
                        uuid,
                        replacement_nonce,
                        refund_identity,
                        signing_address: _,
                        version,
                        min_timestamp: _,
                        max_timestamp: _,
                        delayed_refund: _,
                        block_number,
                    },
=======
                reverting_tx_hashes,
                dropping_tx_hashes,
                replacement_uuid,
                refund_percent,
                refund_recipient,
                refund_tx_hashes,
                uuid,
                replacement_nonce,
                refund_identity,
                signing_address: _,
                version,
                min_timestamp,
                max_timestamp,
                delayed_refund,
>>>>>>> 49f0ecf1
            } = bundle;

            if let Some(block_number) = block_number {
                block_number.hash(state);
            }

            if !txs.is_empty() {
                txs.hash(state);
            }

            if !reverting_tx_hashes.is_empty() {
                reverting_tx_hashes.hash(state);
            }

            if !dropping_tx_hashes.is_empty() {
                dropping_tx_hashes.hash(state);
            }

            // NOTE: Use uuid field if it is set, otherwise use replacement_uuid.
            let replacement_uuid = uuid.or(*replacement_uuid).map(|uuid| uuid.to_string());
            if let Some(replacement_uuid) = replacement_uuid {
                replacement_uuid.hash(state);
                if let Some(replacement_nonce) = replacement_nonce {
                    // NOTE: By the time this is called, we expect the replacement nonce to be set
                    // at least on the user endpoint. We have no guarantees however on the system
                    // endpoint.
                    replacement_nonce.hash(state);
                } else {
                    tracing::warn!("Expected replacement_nonce along with uuid/replacement_uuid for calculating bundle hash");
                }
            }

            if let Some(refund_percent) = refund_percent.map(|percent| percent as u64) {
                refund_percent.hash(state);
            }

            if let Some(refund_recipient) = refund_recipient {
                refund_recipient.hash(state);
            }

            if let Some(refund_tx_hashes) = refund_tx_hashes {
                if !refund_tx_hashes.is_empty() {
                    refund_tx_hashes.hash(state);
                }
            }

            if let Some(refund_identity) = refund_identity {
                refund_identity.hash(state);
            }

            if let Some(version) = version {
                version.hash(state);
            }

            if let Some(min_timestamp) = min_timestamp {
                min_timestamp.hash(state);
            }

            if let Some(max_timestamp) = max_timestamp {
                max_timestamp.hash(state);
            }

            if let Some(delayed_refund) = delayed_refund {
                delayed_refund.hash(state);
            }
        }

        let mut hasher = wyhash::WyHash::default();
        let mut bytes = [0u8; 32];
        for i in 0..4 {
            hash(self, &mut hasher);
            let hash = hasher.finish();
            bytes[(i * 8)..((i + 1) * 8)].copy_from_slice(&hash.to_be_bytes());
        }

        B256::from(bytes)
    }
}

impl BundleHash for RawShareBundle {
    fn bundle_hash(&self) -> B256 {
        fn hash(bundle: &RawShareBundle, state: &mut wyhash::WyHash) {
            let RawShareBundle { version, inclusion, body, validity, metadata, replacement_uuid } =
                bundle;

            version.hash(state);

            inclusion.block.to::<u64>().hash(state);
            if let Some(max_block) = &inclusion.max_block {
                max_block.to::<u64>().hash(state);
            }

            for entry in body {
                if let Some(tx) = &entry.tx {
                    tx.hash(state);
                }
                entry.can_revert.hash(state);
                if let Some(mode) = &entry.revert_mode {
                    mode.hash(state);
                }
                if let Some(bundle) = &entry.bundle {
                    bundle.hash(state);
                }
            }

            if let Some(validity) = validity {
                validity.hash(state);
            }

            if let Some(metadata) = metadata {
                metadata.hash(state);
            }

            if let Some(uuid) = replacement_uuid {
                uuid.hash(state);
            }
        }

        let mut hasher = wyhash::WyHash::default();
        let mut bytes = [0u8; 32];
        for i in 0..4 {
            hash(self, &mut hasher);
            let hash = hasher.finish();
            bytes[(i * 8)..((i + 1) * 8)].copy_from_slice(&hash.to_be_bytes());
        }

        B256::from(bytes)
    }
}

impl SystemBundle {
    /// Create a new system bundle from a raw bundle and additional data.
    /// Returns an error if the raw bundle fails to decode.
    pub fn try_decode(
        bundle: RawBundle,
        metadata: SystemBundleMetadata,
    ) -> Result<Self, RawBundleConvertError> {
        Self::try_decode_inner(bundle, metadata, None::<fn(B256) -> Option<Address>>)
    }

    /// Create a new system bundle from a raw bundle and additional data, using a signer lookup
    /// function for the transaction signers.
    pub fn try_decode_with_lookup(
        bundle: RawBundle,
        metadata: SystemBundleMetadata,
        lookup: impl Fn(B256) -> Option<Address>,
    ) -> Result<Self, RawBundleConvertError> {
        Self::try_decode_inner(bundle, metadata, Some(lookup))
    }

    /// Create a new system bundle from a raw bundle and additional data, using a signer lookup
    /// function for the transaction signers. Returns an error if the raw bundle fails to decode.
    fn try_decode_inner(
        bundle: RawBundle,
        metadata: SystemBundleMetadata,
        lookup: Option<impl Fn(B256) -> Option<Address>>,
    ) -> Result<Self, RawBundleConvertError> {
        let raw_bundle_hash = bundle.bundle_hash();

        let mut decoded = if let Some(lookup) = lookup {
            bundle.clone().decode_with_signer_lookup(TxEncoding::WithBlobData, lookup)?.into()
        } else {
            bundle.clone().decode(TxEncoding::WithBlobData)?.into()
        };

        if let DecodedBundle::Bundle(bundle) = &mut decoded {
            bundle.signer = Some(metadata.signer);
        }

        Ok(Self {
            raw_bundle: Arc::new(bundle),
            decoded_bundle: Arc::new(decoded),
            raw_bundle_hash,
            metadata,
        })
    }

    /// Returns `true` if the bundle is a replacement.
    pub fn is_replacement(&self) -> bool {
        matches!(self.decoded_bundle.as_ref(), DecodedBundle::EmptyReplacement(_))
    }

    /// Returns the bundle UUID if it is a bundle, otherwise the replacement UUID.
    pub fn uuid(&self) -> Uuid {
        match self.decoded_bundle.as_ref() {
            DecodedBundle::Bundle(bundle) => bundle.uuid,
            DecodedBundle::EmptyReplacement(replacement_data) => replacement_data.key.key().id,
        }
    }

    /// Returns the bundle hash.
    pub fn bundle_hash(&self) -> B256 {
        self.raw_bundle_hash
    }

    /// Returns the bundle if it is a new bundle.
    pub fn bundle(&self) -> Option<&Bundle> {
        match self.decoded_bundle.as_ref() {
            DecodedBundle::Bundle(bundle) => Some(bundle),
            DecodedBundle::EmptyReplacement(_) => None,
        }
    }

    /// Returns the replacement data if it is a replacement bundle.
    pub fn replacement_data(&self) -> Option<&BundleReplacementData> {
        match self.decoded_bundle.as_ref() {
            DecodedBundle::EmptyReplacement(replacement_data) => Some(replacement_data),
            DecodedBundle::Bundle(_) => None,
        }
    }

    /// Returns `true` if the bundle is an empty replacement bundle.
    pub fn is_empty(&self) -> bool {
        matches!(self.decoded_bundle.as_ref(), DecodedBundle::EmptyReplacement(_))
    }

    /// Encode the system bundle in a JSON-RPC payload with params EIP-2718 encoded bytes.
    pub fn encode(self) -> WithEncoding<Self> {
        let json = json!({
            "id": 1,
            "jsonrpc": "2.0",
            "method": ETH_SEND_BUNDLE_METHOD,
            "params": [self.raw_bundle]
        });

        let encoding = serde_json::to_vec(&json).expect("to JSON serialize bundle");
        WithEncoding { inner: self, encoding: Arc::new(encoding) }
    }
}

#[derive(Debug, Clone)]
/// Metadata about a raw order received from the system endpoint.
pub struct RawOrderMetadata {
    pub priority: Priority,
    pub received_at: UtcInstant,
}

/// Decoded MEV Share bundle.
#[allow(clippy::large_enum_variant)]
#[derive(PartialEq, Eq, Clone, Debug)]
pub enum DecodedShareBundle {
    /// New bundle.
    New(ShareBundle),
    /// Bundle cancellation.
    Cancel(CancelShareBundle),
}

impl DecodedShareBundle {
    /// Create new decoded share bundle from [`RawShareBundleDecodeResult`].
    pub fn from_result(bundle: RawShareBundleDecodeResult) -> Self {
        match bundle {
            RawShareBundleDecodeResult::NewShareBundle(bundle) => Self::New(*bundle),
            RawShareBundleDecodeResult::CancelShareBundle(bundle) => Self::Cancel(bundle),
        }
    }
}

/// A wrapper around MEV share bundle.
#[derive(PartialEq, Eq, Clone, Debug)]
pub struct SystemMevShareBundle {
    /// The decoded MEV Share bundle.
    pub decoded: Arc<DecodedShareBundle>,

    /// The raw bundle.
    pub raw: Arc<RawShareBundle>,

    /// Signer address.
    pub signer: Address,

    /// The bundle hash.
    pub bundle_hash: B256,

    /// The priority of the bundle.
    pub priority: Priority,

    /// The timestamp at which the bundle has first been seen from the local operator.
    pub received_at: UtcInstant,
}

impl SystemMevShareBundle {
    /// Create a new system bundle from a raw bundle and a signer.
    /// Returns an error if the bundle fails to decode.
    pub fn try_from_bundle_and_signer(
        raw: RawShareBundle,
        signer: Address,
        received_at: UtcInstant,
        priority: Priority,
    ) -> Result<Self, RawShareBundleConvertError> {
        let decoded =
            DecodedShareBundle::from_result(raw.clone().decode(TxEncoding::WithBlobData)?);
        let bundle_hash = raw.bundle_hash();
        Ok(Self {
            decoded: Arc::new(decoded),
            raw: Arc::new(raw),
            signer,
            bundle_hash,
            received_at,
            priority,
        })
    }

    /// Returns the bundle hash.
    pub fn bundle_hash(&self) -> B256 {
        self.bundle_hash
    }
}

impl SystemMevShareBundle {
    /// Encode the inner bundle (no signer).
    pub fn encode(self) -> WithEncoding<Self> {
        let json = json!({
            "id": 1,
            "jsonrpc": "2.0",
            "method": MEV_SEND_BUNDLE_METHOD,
            "params": [self.raw]
        });

        let encoding = serde_json::to_vec(&json).expect("to JSON serialize bundle");
        WithEncoding { inner: self, encoding: Arc::new(encoding) }
    }
}

/// A wrapper around ethereum transaction containing decoded information as well as original raw
/// bytes.
#[derive(PartialEq, Eq, Debug, Deref)]
pub struct EthereumTransaction {
    /// Decoded pooled transaction.
    #[deref]
    pub decoded: PooledTransaction,
    /// Original raw transaction bytes.
    pub raw: Bytes,
}

impl EthereumTransaction {
    /// Create new ethereum transaction.
    pub fn new(decoded: PooledTransaction, raw: Bytes) -> Self {
        Self { decoded, raw }
    }
}

/// Internally processed transaction.
#[derive(PartialEq, Eq, Clone, Debug, Deref)]
pub struct SystemTransaction {
    /// Ethereum transaction.
    #[deref]
    pub transaction: Arc<EthereumTransaction>,
    /// The original transaction signer.
    pub signer: Address,

    /// The timestamp at which the bundle has first been seen from the local operator.
    pub received_at: UtcInstant,
    pub priority: Priority,
}

impl SystemTransaction {
    /// Create a new system transaction from a transaction and additional context data.
    pub fn from_transaction(
        transaction: EthereumTransaction,
        signer: Address,
        received_at: UtcInstant,
        priority: Priority,
    ) -> Self {
        Self { transaction: Arc::new(transaction), signer, received_at, priority }
    }

    /// Encode the system transaction in a JSON-RPC payload with params EIP-2718 encoded bytes.
    pub fn encode(self) -> WithEncoding<SystemTransaction> {
        let json = json!({
            "id": 1,
            "jsonrpc": "2.0",
            "method": "eth_sendRawTransaction",
            "params": [self.transaction.raw]
        });

        let encoding = serde_json::to_vec(&json).expect("to JSON serialize transaction");
        WithEncoding { inner: self, encoding: Arc::new(encoding) }
    }

    pub fn tx_hash(&self) -> B256 {
        *self.transaction.tx_hash()
    }
}

/// The receipt of a bundle received from the system endpoint, to be indexed.
#[derive(Debug, Clone, PartialEq, Eq)]
pub struct BundleReceipt {
    /// The hash of the raw bundle.
    pub bundle_hash: B256,
    /// The time the bundle has been sent, according to the field provided in the JSON-RPC request
    /// header. `None` if the bundle was sent on the user endpoint.
    pub sent_at: Option<UtcDateTime>,
    /// The time the bundle has been received.
    pub received_at: UtcDateTime,
    /// The name of the operator which sent us the bundle.
    pub src_builder_name: String,
    /// The name of the local operator which received the bundle, for indexing
    /// purposes. Can be left unset and will be set by the indexer.
    pub dst_builder_name: Option<String>,
    /// The size in bytes of the payload.
    pub payload_size: u32,
    /// The priority of the bundle.
    pub priority: Priority,
}

/// Decode pooled Ethereum transaction from raw bytes.
pub fn decode_transaction(raw: &Bytes) -> Eip2718Result<PooledTransaction> {
    if raw.is_empty() {
        return Err(Eip2718Error::RlpError(alloy_rlp::Error::InputTooShort));
    }
    PooledTransaction::decode_2718(&mut &raw[..])
}

/// Recover ECDSA signer of the transaction.
pub fn recover_transaction(
    transaction: PooledTransaction,
) -> Result<Recovered<PooledTransaction>, RecoveryError> {
    let signer = transaction.recover_signer()?;
    Ok(Recovered::new_unchecked(transaction, signer))
}

/// Response for the eth_sendBundle and eth_sendRawTransaction methods.
#[derive(Debug, Clone, Copy, Serialize)]
#[serde(rename_all = "camelCase")]
pub enum EthResponse {
    BundleHash(B256),
    #[serde(untagged)]
    TxHash(B256),
}

/// A UTC timestamp along with a monotonic `Instant` to measure elapsed time.
#[derive(Debug, Clone, Copy, PartialEq, Eq)]
pub struct UtcInstant {
    pub instant: Instant,
    pub utc: UtcDateTime,
}

impl UtcInstant {
    /// Create a new `UtcInstant` from an `Instant` and a `UtcDateTime`.
    pub fn now() -> Self {
        Self { instant: Instant::now(), utc: UtcDateTime::now() }
    }

    pub fn elapsed(&self) -> Duration {
        self.instant.elapsed()
    }
}

impl From<UtcInstant> for UtcDateTime {
    fn from(value: UtcInstant) -> Self {
        value.utc
    }
}

impl From<UtcInstant> for Instant {
    fn from(value: UtcInstant) -> Self {
        value.instant
    }
}

/// A wrapper around a type `T` that includes its encoding (e.g. JSON-RPC) as bytes.
#[derive(Debug, Clone)]
pub struct WithEncoding<T> {
    pub inner: T,
    pub encoding: Arc<Vec<u8>>,
}

/// An order that can be either a bundle or a transaction, along with its JSON-RPC encoding, ready
/// to be sent on the wire.
#[derive(Debug, Clone)]
pub enum EncodedOrder {
    /// Raw order bytes received from the system endpoint, already ready to be forwarded.
    SystemOrder(WithEncoding<RawOrderMetadata>),
    /// A bundle along with its JSON-RPC encoding.
    Bundle(WithEncoding<SystemBundle>),
    /// A MEV Share bundle along with its JSON-RPC encoding.
    MevShareBundle(WithEncoding<SystemMevShareBundle>),
    /// A transaction along with its JSON-RPC encoding.
    Transaction(WithEncoding<SystemTransaction>),
}

impl EncodedOrder {
    /// Returns the JSON-RPC encoding of the order.
    pub fn encoding(&self) -> &[u8] {
        match self {
            EncodedOrder::SystemOrder(order) => &order.encoding,
            EncodedOrder::Bundle(bundle) => &bundle.encoding,
            EncodedOrder::MevShareBundle(bundle) => &bundle.encoding,
            EncodedOrder::Transaction(tx) => &tx.encoding,
        }
    }

    /// Returns the priority of the order.
    pub fn priority(&self) -> Priority {
        match self {
            EncodedOrder::SystemOrder(order) => order.inner.priority,
            EncodedOrder::Bundle(bundle) => bundle.inner.metadata.priority,
            EncodedOrder::MevShareBundle(bundle) => bundle.inner.priority,
            EncodedOrder::Transaction(tx) => tx.inner.priority,
        }
    }

    pub fn received_at(&self) -> UtcInstant {
        match self {
            EncodedOrder::SystemOrder(order) => order.inner.received_at,
            EncodedOrder::Bundle(bundle) => bundle.inner.metadata.received_at,
            EncodedOrder::MevShareBundle(bundle) => bundle.inner.received_at,
            EncodedOrder::Transaction(tx) => tx.inner.received_at,
        }
    }

    /// Returns the type of the order.
    pub fn order_type(&self) -> &'static str {
        match self {
            EncodedOrder::SystemOrder(_) => "system",
            EncodedOrder::Bundle(_) => "bundle",
            EncodedOrder::MevShareBundle(_) => "mev_share_bundle",
            EncodedOrder::Transaction(_) => "transaction",
        }
    }
}

impl From<WithEncoding<SystemBundle>> for EncodedOrder {
    fn from(value: WithEncoding<SystemBundle>) -> Self {
        Self::Bundle(value)
    }
}

impl From<WithEncoding<SystemMevShareBundle>> for EncodedOrder {
    fn from(value: WithEncoding<SystemMevShareBundle>) -> Self {
        Self::MevShareBundle(value)
    }
}

impl From<WithEncoding<SystemTransaction>> for EncodedOrder {
    fn from(value: WithEncoding<SystemTransaction>) -> Self {
        Self::Transaction(value)
    }
}

/// A trait for types that can be sampled (simple modulo based sampling).
pub trait Samplable {
    fn sample(&self, every: usize) -> bool;
}

impl Samplable for B256 {
    /// Sample the hash if the first 8 bytes are divisible by the given number.
    #[inline]
    fn sample(&self, every: usize) -> bool {
        let mut first = [0; 8];
        first.copy_from_slice(&self.0[..8]);
        let every = every as u64;
        u64::from_be_bytes(first) % every == 0
    }
}

/// A simple sampler that executes a closure every `sample_size` calls, or if a certain amount of
/// time has passed since last sampling call.
#[derive(Debug, Clone)]
pub struct Sampler {
    sample_size: usize,
    counter: usize,
    start: Instant,
    interval: Duration,
}

impl Default for Sampler {
    fn default() -> Self {
        Self {
            sample_size: 4096,
            counter: 0,
            start: Instant::now(),
            interval: Duration::from_secs(10),
        }
    }
}

impl Sampler {
    pub fn with_sample_size(mut self, sample_size: usize) -> Self {
        self.sample_size = sample_size;
        self
    }

    pub fn with_interval(mut self, interval: Duration) -> Self {
        self.start = Instant::now() - interval;
        self
    }

    /// Call this function to potentially execute the sample closure if we have reached the sample
    /// size, or enough time has passed. Otherwise, it increments the internal counter.
    pub fn sample(&mut self, f: impl FnOnce()) {
        if self.counter >= self.sample_size || self.start.elapsed() >= self.interval {
            self.counter = 0;
            self.start = Instant::now();
            f();
        } else {
            self.counter += 1;
        }
    }
}

#[cfg(test)]
mod tests {
    use super::*;

    #[test]
    fn test_hash_response() {
        let hash = B256::from([1; 32]);
        let response = EthResponse::BundleHash(hash);

        let json = serde_json::to_value(response).unwrap();

        assert_eq!(
            json,
            json!({
                "bundleHash": hash
            })
        );
    }

    #[test]
    fn test_tx_hash_response() {
        let hash = B256::from([1; 32]);
        let response = EthResponse::TxHash(hash);
        let json = serde_json::to_value(response).unwrap();
        assert_eq!(json, json!(hash));
    }
}<|MERGE_RESOLUTION|>--- conflicted
+++ resolved
@@ -89,7 +89,6 @@
             // future.
             let RawBundle {
                 txs,
-<<<<<<< HEAD
                 metadata:
                     RawBundleMetadata {
                         reverting_tx_hashes,
@@ -103,27 +102,11 @@
                         refund_identity,
                         signing_address: _,
                         version,
-                        min_timestamp: _,
-                        max_timestamp: _,
-                        delayed_refund: _,
+                        min_timestamp,
+                        max_timestamp,
+                        delayed_refund,
                         block_number,
                     },
-=======
-                reverting_tx_hashes,
-                dropping_tx_hashes,
-                replacement_uuid,
-                refund_percent,
-                refund_recipient,
-                refund_tx_hashes,
-                uuid,
-                replacement_nonce,
-                refund_identity,
-                signing_address: _,
-                version,
-                min_timestamp,
-                max_timestamp,
-                delayed_refund,
->>>>>>> 49f0ecf1
             } = bundle;
 
             if let Some(block_number) = block_number {
