--- conflicted
+++ resolved
@@ -1,8 +1,9 @@
 use crate::{
     cache::OrderCache,
     consts::{
-        BUILDERNET_PRIORITY_HEADER, BUILDERNET_SENT_AT_HEADER, ETH_SEND_BUNDLE_METHOD,
-        ETH_SEND_RAW_TRANSACTION_METHOD, FLASHBOTS_SIGNATURE_HEADER, USE_LEGACY_SIGNATURE,
+        BUILDERNET_PRIORITY_HEADER, BUILDERNET_SENT_AT_HEADER, BUILDERNET_SIGNATURE_HEADER,
+        ETH_SEND_BUNDLE_METHOD, ETH_SEND_RAW_TRANSACTION_METHOD, FLASHBOTS_SIGNATURE_HEADER,
+        USE_LEGACY_SIGNATURE,
     },
     entity::{Entity, EntityBuilderStats, EntityData, EntityRequest, EntityScores, SpamThresholds},
     forwarder::IngressForwarders,
@@ -47,34 +48,6 @@
 pub mod error;
 use error::IngressError;
 
-<<<<<<< HEAD
-=======
-/// Header name for BuilderNet signature.
-pub const BUILDERNET_SIGNATURE_HEADER: &str = "X-BuilderNet-Signature";
-
-/// Header name for Flashbots signature.
-/// NOTE: this header is used for backwards compatibility.
-pub const FLASHBOTS_SIGNATURE_HEADER: &str = "X-Flashbots-Signature";
-
-/// Header name for BuilderNet priority.
-pub const BUILDERNET_PRIORITY_HEADER: &str = "X-BuilderNet-Priority";
-
-/// Header name for BuilderNet sent at timestamp (in Unix microseconds).
-pub const BUILDERNET_SENT_AT_HEADER: &str = "X-BuilderNet-SentAtUs";
-
-/// Header name for XFF header.
-pub const XFF_HEADER: &str = "X-Forwarded-For";
-
-/// JSON-RPC method name for sending bundles.
-pub const ETH_SEND_BUNDLE_METHOD: &str = "eth_sendBundle";
-
-/// JSON-RPC method name for sending raw transactions.
-pub const ETH_SEND_RAW_TRANSACTION_METHOD: &str = "eth_sendRawTransaction";
-
-/// Whether to use the legacy signature verification.
-const USE_LEGACY_SIGNATURE: bool = true;
-
->>>>>>> a6d035d2
 #[derive(Debug)]
 pub struct OrderflowIngress {
     pub gzip_enabled: bool,
