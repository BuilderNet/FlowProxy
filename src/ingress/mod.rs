--- conflicted
+++ resolved
@@ -49,30 +49,6 @@
 pub mod error;
 use error::IngressError;
 
-<<<<<<< HEAD
-/// Header name for flashbots signature.
-pub const FLASHBOTS_SIGNATURE_HEADER: &str = "X-Flashbots-Signature";
-
-/// Header name for flashbots priority.
-pub const BUILDERNET_PRIORITY_HEADER: &str = "X-BuilderNet-Priority";
-
-/// Header name for BuilderNet sent at timestamp (in Unix microseconds).
-pub const BUILDERNET_SENT_AT_HEADER: &str = "X-BuilderNet-SentAtUs";
-
-/// Header name for XFF header.
-pub const XFF_HEADER: &str = "X-Forwarded-For";
-
-/// JSON-RPC method name for sending bundles.
-pub const ETH_SEND_BUNDLE_METHOD: &str = "eth_sendBundle";
-
-/// JSON-RPC method name for sending raw transactions.
-pub const ETH_SEND_RAW_TRANSACTION_METHOD: &str = "eth_sendRawTransaction";
-
-/// Whether to use the legacy signature verification.
-const USE_LEGACY_SIGNATURE: bool = true;
-
-=======
->>>>>>> e860922d
 #[derive(Debug)]
 pub struct OrderflowIngress {
     pub gzip_enabled: bool,
@@ -285,27 +261,9 @@
         let sent_at = headers
             .get(BUILDERNET_SENT_AT_HEADER)
             .map(|h| UtcDateTime::parse_header(h).expect("Failed to parse sent at header"));
-<<<<<<< HEAD
-        let received_at = Instant::now();
-
-        let received_at_utc = UtcDateTime::now();
-        let payload_size = body.len();
-
-        if let Some(sent_at) = sent_at {
-            if received_at_utc.unix_timestamp_nanos() / 1000 % 1000 == 0 {
-                let diff = (received_at_utc.unix_timestamp_nanos() / 1000) -
-                    (sent_at.unix_timestamp_nanos() / 1000);
-                info!(target: "ingress", diff, ?sent_at, ?received_at_utc, "Received system request");
-            }
-        }
-
-        ingress.metrics.system.requests_received.increment(1);
-
-=======
         let received_at = UtcInstant::now();
         let payload_size = body.len();
 
->>>>>>> e860922d
         let body = match maybe_decompress(ingress.gzip_enabled, &headers, body) {
             Ok(decompressed) => decompressed,
             Err(error) => return JsonRpcResponse::error(None, error),
