use crate::{
    cache::{OrderCache, SignerCache},
    consts::{
        BUILDERNET_PRIORITY_HEADER, BUILDERNET_SENT_AT_HEADER, BUILDERNET_SIGNATURE_HEADER,
        DEFAULT_BUNDLE_VERSION, DEFAULT_HTTP_TIMEOUT_SECS, ETH_SEND_BUNDLE_METHOD,
        ETH_SEND_RAW_TRANSACTION_METHOD, FLASHBOTS_SIGNATURE_HEADER, MEV_SEND_BUNDLE_METHOD,
        UNKNOWN, USE_LEGACY_SIGNATURE,
    },
    entity::{Entity, EntityBuilderStats, EntityData, EntityRequest, EntityScores, SpamThresholds},
    indexer::{IndexerHandle, OrderIndexer as _},
    ingress::forwarder::IngressForwarders,
    jsonrpc::{JsonRpcError, JsonRpcRequest, JsonRpcResponse},
    metrics::{
        IngressHandlerMetricsExt as _, IngressSystemMetrics, IngressUserMetrics, SystemMetrics,
    },
    primitives::{
        decode_transaction, BundleHash as _, BundleReceipt, DecodedBundle, DecodedShareBundle,
        EthResponse, EthereumTransaction, Samplable, SystemBundle, SystemBundleDecoder,
        SystemBundleMetadata, SystemMevShareBundle, SystemTransaction, UtcInstant,
    },
    priority::{pqueue::PriorityQueues, Priority},
    rate_limit::CounterOverTime,
    utils::{short_uuid_v4, UtcDateTimeHeader as _},
    validation::validate_transaction,
};
use alloy_consensus::{crypto::secp256k1::recover_signer, transaction::SignerRecoverable};
use alloy_primitives::{eip191_hash_message, keccak256, Address, Bytes, B256};
use alloy_signer::Signature;
use axum::{
    body::Body,
    extract::State,
    http::{header, HeaderMap, StatusCode},
    response::Response,
    Json,
};
use dashmap::DashMap;
use flate2::read::GzDecoder;
use rbuilder_primitives::serialize::{RawBundle, RawShareBundle};
use reqwest::Url;
use serde_json::Value;
use std::{
    collections::HashMap,
    io::Read as _,
    str::FromStr as _,
    sync::Arc,
    time::{Duration, Instant},
};
use time::UtcDateTime;
use tracing::*;

pub mod error;
pub mod forwarder;
use error::IngressError;

#[derive(Debug)]
pub struct OrderflowIngress {
    pub gzip_enabled: bool,
    pub rate_limiting_enabled: bool,
    pub rate_limit_lookback_s: u64,
    pub rate_limit_count: u64,
    pub score_lookback_s: u64,
    pub score_bucket_s: u64,
    pub system_bundle_decoder: SystemBundleDecoder,
    pub spam_thresholds: SpamThresholds,
    pub pqueues: PriorityQueues,
    pub entities: DashMap<Entity, EntityData>,
    pub order_cache: OrderCache,
    pub signer_cache: SignerCache,
    pub forwarders: IngressForwarders,
    pub flashbots_signer: Option<Address>,
    /// The URL of the local builder. Used to send readyz requests.
    /// Optional for testing.
    pub local_builder_url: Option<Url>,
    pub builder_ready_endpoint: Option<Url>,
    pub indexer_handle: IndexerHandle,
}

impl OrderflowIngress {
    /// Return the score for the give entity. Unknown entities are not expected to be scored.
    ///
    /// # Panics
    ///
    /// If debug assertions are enabled and entity is [`Entity::Unknown`].
    fn entity_data(
        &self,
        entity: Entity,
    ) -> Option<dashmap::mapref::one::RefMut<'_, Entity, EntityData>> {
        if entity.is_unknown() {
            return None;
        }

        Some(self.entities.entry(entity).or_insert_with(|| EntityData {
            rate_limit: CounterOverTime::new(Duration::from_secs(self.rate_limit_lookback_s), 8),
            scores: EntityScores::new(
                Duration::from_secs(self.score_lookback_s),
                Duration::from_secs(self.score_bucket_s),
            ),
        }))
    }

    /// Returns priority for the given entity based
    fn priority_for(&self, entity: Entity, request: EntityRequest<'_>) -> Priority {
        if let Some(mut data) = self.entity_data(entity) {
            entity.priority(request, &mut data.scores, &self.spam_thresholds)
        } else {
            Priority::Low
        }
    }

    /// Record queue capacity metrics for the given priority.
    fn record_queue_capacity_metrics(&self, priority: Priority) {
        let available_permits = self.pqueues.available_permits_for(priority);
        let total_permits = self.pqueues.total_permits_for(priority);

        if available_permits == 0 {
            warn!("hit queue capacity");
            SystemMetrics::increment_queue_capacity_hit(priority);
        } else if available_permits <= total_permits / 4 {
            // Record queue capacity almost hit if the queue is at 75% of capacity.
            warn!("hit 75% queue capacity");
            SystemMetrics::increment_queue_capacity_almost_hit(priority);
        }
    }

    /// Perform maintenance task for internal orderflow ingress state.
    #[tracing::instrument(skip_all, name = "ingress_maintanance")]
    pub async fn maintenance(&self) {
        let len_before = self.entities.len();
        tracing::info!(entries = len_before, "starting state maintenance");

        self.entities.retain(|_, c| c.rate_limit.count() > 0 || !c.scores.is_empty());
        let len_after = self.entities.len();
        let num_removed = len_before.saturating_sub(len_after);

        IngressUserMetrics::set_entity_count(len_after);
        tracing::info!(entries = len_after, num_removed, "performed state maintenance");
    }

    #[tracing::instrument(skip_all, name = "ingress",
        fields(
            handler = "user",
            id = %short_uuid_v4(),
            method = tracing::field::Empty,
        ))]
    pub async fn user_handler(
        State(ingress): State<Arc<Self>>,
        headers: HeaderMap,
        body: axum::body::Bytes,
    ) -> JsonRpcResponse<EthResponse> {
        let received_at = UtcInstant::now();

        let body = match maybe_decompress(ingress.gzip_enabled, &headers, body) {
            Ok(decompressed) => decompressed,
            Err(error) => return JsonRpcResponse::error(Value::Null, error),
        };

        // NOTE: Signature is mandatory
        let Some(signer) = maybe_verify_signature(&headers, &body, USE_LEGACY_SIGNATURE) else {
            tracing::trace!("failed to verify signature");
            return JsonRpcResponse::error(Value::Null, JsonRpcError::InvalidSignature);
        };

        let entity = Entity::Signer(signer);

        if ingress.rate_limiting_enabled {
            if let Some(mut data) = ingress.entity_data(entity) {
                if data.rate_limit.count() > ingress.rate_limit_count {
                    tracing::trace!("rate limited request");
                    IngressUserMetrics::increment_requests_rate_limited();
                    return JsonRpcResponse::error(Value::Null, JsonRpcError::RateLimited);
                }
                data.rate_limit.inc();
            }
        }

        // Since this performs UTF-8 validation, only do it if tracing is enabled at trace level.
        let body_utf8 = if span_enabled!(Level::TRACE) {
            str::from_utf8(&body).unwrap_or("<invalid utf8>")
        } else {
            ""
        };

        let mut request: JsonRpcRequest<serde_json::Value> = match JsonRpcRequest::from_bytes(&body)
        {
            Ok(request) => request,
            Err(e) => {
                tracing::trace!(?e, body_utf8, "failed to parse json-rpc request");
                IngressUserMetrics::increment_json_rpc_parse_errors(UNKNOWN);
                return JsonRpcResponse::error(Value::Null, e);
            }
        };
        tracing::Span::current().record("method", tracing::field::display(&request.method));

        // Explicitly change the mutability of the `entity` variable.
        if let Some(mut data) = ingress.entity_data(entity) {
            data.scores.score_mut(received_at.into()).number_of_requests += 1;
        }

        tracing::trace!(?entity, "serving user json-rpc request");

        let result = match request.method.as_str() {
            ETH_SEND_BUNDLE_METHOD => {
                let Some(Ok(bundle)) = request.take_single_param().map(|p| {
                    serde_json::from_value::<RawBundle>(p)
                        .inspect_err(|e| tracing::trace!(?e, body_utf8, "failed to parse bundle"))
                }) else {
                    IngressUserMetrics::increment_json_rpc_parse_errors(ETH_SEND_BUNDLE_METHOD);
                    return JsonRpcResponse::error(request.id, JsonRpcError::InvalidParams);
                };

                IngressUserMetrics::record_request_body_size_bytes(
                    body.len(),
                    ETH_SEND_BUNDLE_METHOD,
                );
                ingress.on_bundle(entity, bundle, received_at).await.map(EthResponse::BundleHash)
            }
            ETH_SEND_RAW_TRANSACTION_METHOD => {
                let Some(Ok(tx)) =
                    request.take_single_param().map(|value| -> Result<_, IngressError> {
                        let raw = serde_json::from_value::<Bytes>(value)?;
                        let decoded = decode_transaction(&raw)?;
                        Ok(EthereumTransaction::new(decoded, raw))
                    })
                else {
                    IngressUserMetrics::increment_json_rpc_parse_errors(
                        ETH_SEND_RAW_TRANSACTION_METHOD,
                    );
                    return JsonRpcResponse::error(request.id, JsonRpcError::InvalidParams);
                };

                IngressUserMetrics::record_request_body_size_bytes(
                    body.len(),
                    ETH_SEND_RAW_TRANSACTION_METHOD,
                );

                ingress.on_raw_transaction(entity, tx, received_at).await.map(EthResponse::TxHash)
            }
            MEV_SEND_BUNDLE_METHOD => {
                let Some(Ok(bundle)) = request.take_single_param().map(|p| {
                    serde_json::from_value::<RawShareBundle>(p).inspect_err(|e| {
                        tracing::trace!(?e, body_utf8, "failed to parse mev share bundle")
                    })
                }) else {
                    IngressUserMetrics::increment_json_rpc_parse_errors(MEV_SEND_BUNDLE_METHOD);
                    return JsonRpcResponse::error(request.id, JsonRpcError::InvalidParams);
                };

                IngressUserMetrics::record_request_body_size_bytes(
                    body.len(),
                    MEV_SEND_BUNDLE_METHOD,
                );

                ingress
                    .on_mev_share_bundle(entity, bundle, received_at)
                    .await
                    .map(EthResponse::BundleHash)
            }
            other => {
                tracing::trace!("method not supported");
                IngressUserMetrics::increment_json_rpc_unknown_method(other.to_owned());
                return JsonRpcResponse::error(
                    request.id,
                    JsonRpcError::MethodNotFound(other.to_owned()),
                );
            }
        };

        let response = match result {
            Ok(eth) => JsonRpcResponse::result(request.id, eth),
            Err(error) => {
                if error.is_validation() {
                    if let Some(mut data) = ingress.entity_data(entity) {
                        data.scores.score_mut(received_at.into()).invalid_requests += 1;
                    }
                }
                JsonRpcResponse::error(request.id, error.into_jsonrpc_error())
            }
        };

        trace!(elapsed = ?received_at.instant.elapsed(), "processed json-rpc request");
        response
    }

    /// Handler for the `/readyz` endpoint. Used to check if the local builder is ready. Always
    /// returns 200 if the local builder is not configured.
    #[tracing::instrument(skip_all, name = "ingress_readyz")]
    pub async fn ready_handler(State(ingress): State<Arc<Self>>) -> Response {
        if let Some(ref url) = ingress.builder_ready_endpoint {
            let client = reqwest::Client::builder()
                .timeout(Duration::from_secs(DEFAULT_HTTP_TIMEOUT_SECS))
                .build()
                .unwrap();
            let url = url.join("readyz").unwrap();

            let Ok(response) = client.get(url.clone()).send().await else {
                tracing::error!(%url, "error sending readyz request");
                return Response::builder()
                    .status(StatusCode::SERVICE_UNAVAILABLE)
                    .body(Body::from("not ready"))
                    .unwrap();
            };

            if response.status().is_success() {
                tracing::info!(%url, "local builder is ready");
                return Response::builder().status(StatusCode::OK).body(Body::from("OK")).unwrap();
            } else {
                tracing::error!(%url, status = %response.status(), "local builder is not ready");
                return Response::builder()
                    .status(StatusCode::SERVICE_UNAVAILABLE)
                    .body(Body::from("not ready"))
                    .unwrap();
            }
        }

        Response::builder().status(StatusCode::OK).body(Body::from("OK")).unwrap()
    }

    #[tracing::instrument(skip_all, name = "ingress",
        fields(
            handler = "system",
            id = %short_uuid_v4(),
            method = tracing::field::Empty,
            peer = tracing::field::Empty
        ))]
    pub async fn system_handler(
        State(ingress): State<Arc<Self>>,
        headers: HeaderMap,
        body: axum::body::Bytes,
    ) -> JsonRpcResponse<EthResponse> {
        let received_at = UtcInstant::now();
        let payload_size = body.len();

        let body = match maybe_decompress(ingress.gzip_enabled, &headers, body) {
            Ok(decompressed) => decompressed,
            Err(error) => return JsonRpcResponse::error(Value::Null, error),
        };

        let peer = 'peer: {
            if let Some(address) = maybe_verify_signature(&headers, &body, USE_LEGACY_SIGNATURE) {
                if ingress.flashbots_signer.is_some_and(|addr| addr == address) {
                    break 'peer "flashbots".to_string();
                }

                if let Some(peer) = ingress.forwarders.find_peer(address) {
                    break 'peer peer;
                }
            }

            tracing::error!(
                buildernet_signature_header = ?headers.get(BUILDERNET_SIGNATURE_HEADER),
                flashbots_signature_header = ?headers.get(FLASHBOTS_SIGNATURE_HEADER),
                "error verifying peer signature"
            );
            return JsonRpcResponse::error(Value::Null, JsonRpcError::Internal);
        };
        tracing::Span::current().record("peer", tracing::field::display(&peer));

        // This gets computed only if we enter in an error branch.
        let body_utf8 = || str::from_utf8(&body).unwrap_or("<invalid utf8>");

        let mut request: JsonRpcRequest<serde_json::Value> = match JsonRpcRequest::from_bytes(&body)
        {
            Ok(request) => request,
            Err(e) => {
                tracing::error!(?e, body_utf8 = body_utf8(), "failed to parse json-rpc request");
                IngressSystemMetrics::increment_json_rpc_parse_errors(UNKNOWN);
                return JsonRpcResponse::error(Value::Null, e);
            }
        };
        tracing::Span::current().record("method", tracing::field::display(&request.method));

        let sent_at = headers.get(BUILDERNET_SENT_AT_HEADER).and_then(UtcDateTime::parse_header);

        // TODO: Change to Low once Go proxy is updated / everyone is running Rust proxy.
        let mut priority = Priority::Medium;
        if let Some(priority_) = maybe_buildernet_priority(&headers) {
            priority = priority_;
        } else {
            tracing::trace!("failed to retrieve priority from request, defaulting to {priority}");
        }

        tracing::trace!(params = ?request.params, "serving json-rpc request");

        let (raw, response) = match request.method.as_str() {
            ETH_SEND_BUNDLE_METHOD => {
                let Some(raw) = request.take_single_param() else {
                    tracing::error!("failed to parse bundle: take single param failed");
                    IngressSystemMetrics::increment_json_rpc_parse_errors(ETH_SEND_BUNDLE_METHOD);
                    return JsonRpcResponse::error(request.id, JsonRpcError::InvalidParams);
                };

                let bundle = match serde_json::from_value::<RawBundle>(raw.clone()) {
                    Ok(b) => b,
                    Err(e) => {
                        tracing::error!(
                            ?e,
                            body_utf8 = body_utf8(),
                            "failed to parse raw bundle from system request"
                        );
                        IngressSystemMetrics::increment_json_rpc_parse_errors(
                            ETH_SEND_BUNDLE_METHOD,
                        );
                        return JsonRpcResponse::error(request.id, JsonRpcError::InvalidParams);
                    }
                };

                let bundle_hash = match bundle.metadata.bundle_hash {
                    Some(bundle_hash) => bundle_hash,
                    None => {
                        tracing::debug!("bundle hash is not set");
                        bundle.bundle_hash()
                    }
                };

                // Deduplicate bundles.
                if ingress.order_cache.contains(&bundle_hash) {
                    trace!(bundle_hash = %bundle_hash, "bundle already processed");
                    IngressSystemMetrics::increment_order_cache_hit("bundle");

                    // Sample the order cache hit ratio.
                    if bundle_hash.sample(10) {
                        IngressUserMetrics::set_order_cache_hit_ratio(
                            ingress.order_cache.hit_ratio(),
                        );
                        IngressUserMetrics::set_order_cache_entry_count(
                            ingress.order_cache.entry_count(),
                        );
                    }

                    return JsonRpcResponse::result(
                        request.id,
                        EthResponse::BundleHash(bundle_hash),
                    );
                }

                ingress.order_cache.insert(bundle_hash);

                let receipt = BundleReceipt {
                    bundle_hash,
                    sent_at,
                    received_at: received_at.utc,
                    src_builder_name: peer,
                    payload_size: payload_size as u32,
                    priority,
                };

                ingress.indexer_handle.index_bundle_receipt(receipt);

                IngressSystemMetrics::record_bundle_rpc_duration(priority, received_at.elapsed());
                IngressSystemMetrics::record_txs_per_bundle(bundle.txs.len());
                IngressSystemMetrics::record_request_body_size_bytes(
                    body.len(),
                    ETH_SEND_BUNDLE_METHOD,
                );

                (raw, EthResponse::BundleHash(bundle_hash))
            }
            ETH_SEND_RAW_TRANSACTION_METHOD => {
                let Some(raw) = request.take_single_param() else {
                    IngressSystemMetrics::increment_json_rpc_parse_errors(
                        ETH_SEND_RAW_TRANSACTION_METHOD,
                    );
                    return JsonRpcResponse::error(request.id, JsonRpcError::InvalidParams);
                };

                let Ok(tx) =
                    decode_transaction(&serde_json::from_value::<Bytes>(raw.clone()).unwrap())
                else {
                    IngressSystemMetrics::increment_json_rpc_parse_errors(
                        ETH_SEND_RAW_TRANSACTION_METHOD,
                    );
                    return JsonRpcResponse::error(request.id, JsonRpcError::InvalidParams);
                };

                let tx_hash = *tx.tx_hash();
                if ingress.order_cache.contains(&tx_hash) {
                    tracing::trace!(hash = %tx_hash, "transaction already processed");
                    IngressSystemMetrics::increment_order_cache_hit("transaction");

                    // Sample the order cache hit ratio.
                    if tx_hash.sample(10) {
                        IngressUserMetrics::set_order_cache_hit_ratio(
                            ingress.order_cache.hit_ratio(),
                        );
                    }

                    return JsonRpcResponse::result(request.id, EthResponse::TxHash(tx_hash));
                }

                ingress.order_cache.insert(tx_hash);

                IngressSystemMetrics::record_transaction_rpc_duration(
                    priority,
                    received_at.elapsed(),
                );
                IngressSystemMetrics::record_request_body_size_bytes(
                    body.len(),
                    ETH_SEND_RAW_TRANSACTION_METHOD,
                );

                (raw, EthResponse::TxHash(tx_hash))
            }
            MEV_SEND_BUNDLE_METHOD => {
                let Some(raw) = request.take_single_param() else {
                    tracing::error!("error parsing bundle: take single param failed");
                    IngressSystemMetrics::increment_json_rpc_parse_errors(MEV_SEND_BUNDLE_METHOD);
                    return JsonRpcResponse::error(request.id, JsonRpcError::InvalidParams);
                };

                let bundle = match serde_json::from_value::<RawShareBundle>(raw.clone()) {
                    Ok(b) => b,
                    Err(e) => {
                        tracing::error!(?e, body = body_utf8(), "error parsing bundle");
                        IngressSystemMetrics::increment_json_rpc_parse_errors(
                            MEV_SEND_BUNDLE_METHOD,
                        );
                        return JsonRpcResponse::error(request.id, JsonRpcError::InvalidParams);
                    }
                };

                let bundle_hash = bundle.bundle_hash();
                if ingress.order_cache.contains(&bundle_hash) {
                    tracing::trace!(hash = %bundle_hash, "bundle already processed");
                    IngressSystemMetrics::increment_order_cache_hit("mev_share_bundle");

                    // Sample the order cache hit ratio.
                    if bundle_hash.sample(10) {
                        IngressUserMetrics::set_order_cache_hit_ratio(
                            ingress.order_cache.hit_ratio(),
                        );
                    }

                    return JsonRpcResponse::result(
                        request.id,
                        EthResponse::BundleHash(bundle_hash),
                    );
                }

                ingress.order_cache.insert(bundle_hash);

                IngressSystemMetrics::record_txs_per_mev_share_bundle(bundle.body.len());
                IngressSystemMetrics::record_mev_share_bundle_rpc_duration(
                    priority,
                    received_at.elapsed(),
                );
                IngressSystemMetrics::record_request_body_size_bytes(
                    body.len(),
                    MEV_SEND_BUNDLE_METHOD,
                );

                (raw, EthResponse::BundleHash(bundle_hash))
            }
            other => {
                tracing::error!("method not supported");
                IngressSystemMetrics::increment_json_rpc_unknown_method(other.to_owned());
                return JsonRpcResponse::error(
                    request.id,
                    JsonRpcError::MethodNotFound(other.to_owned()),
                );
            }
        };

        // Send request only to the local builder forwarder.
        ingress.forwarders.send_to_local(
            priority,
            &request.method,
            raw,
            response.hash(),
            received_at,
        );

        trace!(elapsed = ?received_at.instant.elapsed(), "processed json-rpc request");
        JsonRpcResponse::result(request.id, response)
    }

    /// Handles a new bundle.
    #[tracing::instrument(skip_all, name = "bundle",
        fields(
            hash = tracing::field::Empty,
            signer = tracing::field::Empty,
            priority = tracing::field::Empty,
        ))]
    async fn on_bundle(
        &self,
        entity: Entity,
        mut bundle: RawBundle,
        received_at: UtcInstant,
    ) -> Result<B256, IngressError> {
        let start = Instant::now();

        // Convert to system bundle.
        let Entity::Signer(signer) = entity else { unreachable!() };
        bundle.metadata.signing_address = Some(signer);
        let priority = self.priority_for(entity, EntityRequest::Bundle(&bundle));
        // Deduplicate bundles.
        // IMPORTANT: For correct cancellation deduplication, the replacement nonce must be set (see
        // above).
        let bundle_hash = bundle.bundle_hash();

        tracing::Span::current().record("hash", tracing::field::display(bundle_hash));
        tracing::Span::current().record("signer", tracing::field::display(signer));
        tracing::Span::current().record("priority", tracing::field::display(priority.as_str()));

        // NOTE: Before computing the bundle hash used for indexing and deduplication purposes, we
        // add two fields if they are not set: the `replacement_nonce` (if applicable) and the
        // `version`. The replacement nonce is needed to deduplicate replacement bundles
        // correctly, while the version is tech debt.

        // Set replacement nonce if it is not set and we have a replacement UUID or UUID. This is
        // needed to decode the replacement data correctly in
        // [`SystemBundle::try_from_bundle_and_signer`].
        let replacement_uuid = bundle.metadata.uuid.or(bundle.metadata.replacement_uuid);
<<<<<<< HEAD
        if (replacement_uuid.is_some()) && bundle.metadata.replacement_nonce.is_none() {
=======
        if replacement_uuid.is_some() && bundle.metadata.replacement_nonce.is_none() {
>>>>>>> 584f64a5
            let timestamp = received_at.utc.unix_timestamp_nanos() / 1000;
            bundle.metadata.replacement_nonce =
                Some(timestamp.try_into().expect("Timestamp too large"));
        }

<<<<<<< HEAD
=======
        if bundle.metadata.version.is_none() {
            bundle.metadata.version = Some(DEFAULT_BUNDLE_VERSION.to_string());
        }

        // From now on, use THIS bundle hash for deduplication and indexing.
        let bundle_hash = bundle.bundle_hash();
        bundle.metadata.bundle_hash = Some(bundle_hash);

>>>>>>> 584f64a5
        let sample = bundle_hash.sample(10);
        if self.order_cache.contains(&bundle_hash) {
            tracing::trace!("already processed");
            IngressUserMetrics::increment_order_cache_hit("bundle");

            if sample {
                IngressUserMetrics::set_order_cache_hit_ratio(self.order_cache.hit_ratio());
                IngressUserMetrics::set_order_cache_entry_count(self.order_cache.entry_count());
            }

            return Ok(bundle_hash);
        }

        self.order_cache.insert(bundle_hash);
        let signer_cache = self.signer_cache.clone();
        let lookup = move |hash: B256| signer_cache.get(&hash);

        // Record queue capacity metrics.
        self.record_queue_capacity_metrics(priority);

        // Decode and validate the bundle.
        let decoder = self.system_bundle_decoder;
        let bundle = self
            .pqueues
            .spawn_with_priority(priority, move || {
                let metadata = SystemBundleMetadata { signer, received_at, priority };
                decoder.try_decode_with_lookup(bundle, metadata, lookup)
            })
            .await
            .inspect_err(|e| {
                tracing::error!(?e, "failed to decode bundle");
                IngressUserMetrics::increment_validation_errors(&e);
            })?;

        let elapsed = start.elapsed();

        match bundle.decoded_bundle.as_ref() {
            DecodedBundle::Bundle(bundle) => {
                tracing::debug!(?elapsed, "decoded new bundle");
                for tx in &bundle.txs {
                    self.signer_cache.insert(tx.hash(), tx.signer());
                }
            }
            DecodedBundle::EmptyReplacement(replacement_data) => {
                tracing::debug!(?elapsed, ?replacement_data, "decoded replacement bundle");
            }
        }

        // Sample the signer cache hit ratio.
        if sample {
            IngressUserMetrics::set_signer_cache_hit_ratio(self.signer_cache.hit_ratio());
            IngressUserMetrics::set_signer_cache_entry_count(self.signer_cache.entry_count());
        }

        if bundle.is_empty() {
            IngressUserMetrics::increment_empty_bundles();
        } else {
            IngressUserMetrics::record_txs_per_bundle(bundle.raw_bundle.txs.len());
        }

        self.indexer_handle.index_bundle(bundle.clone());

        self.send_bundle(bundle).await
    }

    /// Handles a new mev share bundle.
    #[tracing::instrument(skip_all, name = "mev_share_bundle",
        fields(
            hash = tracing::field::Empty,
            signer = tracing::field::Empty,
            priority = tracing::field::Empty,
        ))]
    async fn on_mev_share_bundle(
        &self,
        entity: Entity,
        bundle: RawShareBundle,
        received_at: UtcInstant,
    ) -> Result<B256, IngressError> {
        let start = Instant::now();

        // Convert to system bundle.
        let Entity::Signer(signer) = entity else { unreachable!() };
        let priority = self.priority_for(entity, EntityRequest::MevShareBundle(&bundle));
        // Deduplicate bundles.
        let bundle_hash = bundle.bundle_hash();

        tracing::Span::current().record("hash", tracing::field::display(bundle_hash));
        tracing::Span::current().record("signer", tracing::field::display(signer));
        tracing::Span::current().record("priority", tracing::field::display(priority.as_str()));

        if self.order_cache.contains(&bundle_hash) {
            tracing::trace!("already processed");
            IngressUserMetrics::increment_order_cache_hit("mev_share_bundle");

            if bundle_hash.sample(10) {
                IngressUserMetrics::set_order_cache_hit_ratio(self.order_cache.hit_ratio());
            }

            return Ok(bundle_hash);
        }

        self.order_cache.insert(bundle_hash);

        // Decode and validate the bundle.
        let bundle = self
            .pqueues
            .spawn_with_priority(priority, move || {
                SystemMevShareBundle::try_from_bundle_and_signer(
                    bundle,
                    signer,
                    received_at,
                    priority,
                )
            })
            .await
            .inspect_err(|e| {
                tracing::error!(?e, "error decoding bundle");
                IngressUserMetrics::increment_validation_errors(&e);
            })?;
        let elapsed = start.elapsed();

        match bundle.decoded.as_ref() {
            DecodedShareBundle::New(_) => {
                tracing::debug!(?elapsed, "decoded new bundle");
            }
            DecodedShareBundle::Cancel(cancellation) => {
                tracing::debug!(?elapsed, ?cancellation, "decoded cancellation bundle");
            }
        }

        IngressUserMetrics::record_txs_per_mev_share_bundle(bundle.raw.body.len());

        self.send_mev_share_bundle(priority, bundle).await
    }

    #[tracing::instrument(skip_all, name = "transaction",
        fields(
            hash = tracing::field::Empty,
            signer = tracing::field::Empty,
            priority = tracing::field::Empty,
        ))]
    async fn on_raw_transaction(
        &self,
        entity: Entity,
        transaction: EthereumTransaction,
        received_at: UtcInstant,
    ) -> Result<B256, IngressError> {
        let start = Instant::now();

        let Entity::Signer(signer) = entity else { unreachable!() };
        let tx_hash = *transaction.hash();
        let priority = self.priority_for(entity, EntityRequest::PrivateTx(&transaction));

        tracing::Span::current().record("hash", tracing::field::display(tx_hash));
        tracing::Span::current().record("signer", tracing::field::display(signer));
        tracing::Span::current().record("priority", tracing::field::display(priority.as_str()));

        // Deduplicate transactions.
        if self.order_cache.contains(&tx_hash) {
            tracing::trace!("already processed");
            IngressUserMetrics::increment_order_cache_hit("transaction");

            if tx_hash.sample(10) {
                IngressUserMetrics::set_order_cache_hit_ratio(self.order_cache.hit_ratio());
            }

            return Ok(tx_hash);
        }

        self.order_cache.insert(tx_hash);

        let system_transaction =
            SystemTransaction::from_transaction(transaction, signer, received_at, priority);

        let tx = system_transaction.transaction.clone();

        // Spawn expensive operations like ECDSA recovery and consensus validation.
        self.pqueues
            .spawn_with_priority(priority, move || {
                validate_transaction(&tx.decoded)?;
                tx.recover_signer()?;
                Ok::<(), IngressError>(())
            })
            .await
            .inspect_err(|e| {
                tracing::error!(?e, "failed to validate transaction");
                IngressUserMetrics::increment_validation_errors(e);
            })?;

        // Send request to all forwarders.
        self.forwarders.broadcast_transaction(system_transaction);

        let elapsed = start.elapsed();
        tracing::debug!(elapsed = ?elapsed, "processed raw transaction");

        IngressUserMetrics::record_transaction_rpc_duration(priority, received_at.elapsed());

        Ok(tx_hash)
    }

    async fn send_bundle(&self, bundle: SystemBundle) -> Result<B256, IngressError> {
        let bundle_hash = bundle.bundle_hash();
        let priority = bundle.metadata.priority;
        let received_at = bundle.metadata.received_at;

        // Send request to all forwarders.
        self.forwarders.broadcast_bundle(bundle);

        IngressUserMetrics::record_bundle_rpc_duration(priority, received_at.elapsed());
        Ok(bundle_hash)
    }

    async fn send_mev_share_bundle(
        &self,
        priority: Priority,
        bundle: SystemMevShareBundle,
    ) -> Result<B256, IngressError> {
        let bundle_hash = bundle.bundle_hash();
        let received_at = bundle.received_at;

        self.forwarders.broadcast_mev_share_bundle(priority, bundle);

        IngressUserMetrics::record_mev_share_bundle_rpc_duration(priority, received_at.elapsed());
        Ok(bundle_hash)
    }

    #[tracing::instrument(skip_all, name = "builder_handler", fields(count = data.len()))]
    pub async fn builder_handler(
        State(ingress): State<Arc<Self>>,
        Json(data): Json<HashMap<Entity, EntityBuilderStats>>,
    ) {
        let received_at = Instant::now();
        for (entity, stats) in data {
            if let Some(mut data) = ingress.entity_data(entity) {
                data.scores.score_mut(received_at).builder_stats.extend(stats);
            }
        }
        tracing::info!("updated entity stats with builder data");
    }
}

/// Attempt to decompress the header if `content-encoding` header is set to `gzip`.
pub fn maybe_decompress(
    gzip_enabled: bool,
    headers: &HeaderMap,
    body: axum::body::Bytes,
) -> Result<Vec<u8>, JsonRpcError> {
    if gzip_enabled && headers.get(header::CONTENT_ENCODING).is_some_and(|enc| enc == "gzip") {
        let mut decompressed = Vec::new();
        GzDecoder::new(&body[..])
            .read_to_end(&mut decompressed)
            .map_err(|_| JsonRpcError::ParseError)?;
        Ok(decompressed)
    } else {
        Ok(body.to_vec())
    }
}

/// Parse the signature from [`BUILDERNET_SIGNATURE_HEADER`] header and verify the signer of the
/// request. [`FLASHBOTS_SIGNATURE_HEADER`] is supported for backwards compatibility.
pub fn maybe_verify_signature(headers: &HeaderMap, body: &[u8], legacy: bool) -> Option<Address> {
    let signature_header = headers
        .get(BUILDERNET_SIGNATURE_HEADER)
        .or_else(|| headers.get(FLASHBOTS_SIGNATURE_HEADER))?;
    let (address, signature) = signature_header.to_str().ok()?.split_once(':')?;
    let signature = Signature::from_str(signature).ok()?;

    if legacy {
        let hash_str = format!("{:?}", keccak256(body));
        let message_hash = eip191_hash_message(hash_str.as_bytes());
        let signer = recover_signer(&signature, message_hash).ok()?;

        Some(signer).filter(|signer| Some(signer) == Address::from_str(address).ok().as_ref())
    } else {
        let body_hash = keccak256(body);
        let signer = recover_signer(&signature, body_hash).ok()?;
        Some(signer).filter(|signer| Some(signer) == Address::from_str(address).ok().as_ref())
    }
}

/// Attempt to retrieve BuilderNet priority set by other ingresses.
fn maybe_buildernet_priority(headers: &HeaderMap) -> Option<Priority> {
    let priority_header = headers.get(BUILDERNET_PRIORITY_HEADER)?;
    priority_header.to_str().ok()?.parse().ok()
}<|MERGE_RESOLUTION|>--- conflicted
+++ resolved
@@ -588,18 +588,9 @@
     ) -> Result<B256, IngressError> {
         let start = Instant::now();
 
-        // Convert to system bundle.
         let Entity::Signer(signer) = entity else { unreachable!() };
         bundle.metadata.signing_address = Some(signer);
         let priority = self.priority_for(entity, EntityRequest::Bundle(&bundle));
-        // Deduplicate bundles.
-        // IMPORTANT: For correct cancellation deduplication, the replacement nonce must be set (see
-        // above).
-        let bundle_hash = bundle.bundle_hash();
-
-        tracing::Span::current().record("hash", tracing::field::display(bundle_hash));
-        tracing::Span::current().record("signer", tracing::field::display(signer));
-        tracing::Span::current().record("priority", tracing::field::display(priority.as_str()));
 
         // NOTE: Before computing the bundle hash used for indexing and deduplication purposes, we
         // add two fields if they are not set: the `replacement_nonce` (if applicable) and the
@@ -610,18 +601,12 @@
         // needed to decode the replacement data correctly in
         // [`SystemBundle::try_from_bundle_and_signer`].
         let replacement_uuid = bundle.metadata.uuid.or(bundle.metadata.replacement_uuid);
-<<<<<<< HEAD
-        if (replacement_uuid.is_some()) && bundle.metadata.replacement_nonce.is_none() {
-=======
         if replacement_uuid.is_some() && bundle.metadata.replacement_nonce.is_none() {
->>>>>>> 584f64a5
             let timestamp = received_at.utc.unix_timestamp_nanos() / 1000;
             bundle.metadata.replacement_nonce =
                 Some(timestamp.try_into().expect("Timestamp too large"));
         }
 
-<<<<<<< HEAD
-=======
         if bundle.metadata.version.is_none() {
             bundle.metadata.version = Some(DEFAULT_BUNDLE_VERSION.to_string());
         }
@@ -630,7 +615,10 @@
         let bundle_hash = bundle.bundle_hash();
         bundle.metadata.bundle_hash = Some(bundle_hash);
 
->>>>>>> 584f64a5
+        tracing::Span::current().record("hash", tracing::field::display(bundle_hash));
+        tracing::Span::current().record("signer", tracing::field::display(signer));
+        tracing::Span::current().record("priority", tracing::field::display(priority.as_str()));
+
         let sample = bundle_hash.sample(10);
         if self.order_cache.contains(&bundle_hash) {
             tracing::trace!("already processed");
