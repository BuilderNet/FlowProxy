--- conflicted
+++ resolved
@@ -1,14 +1,10 @@
 use crate::{
-<<<<<<< HEAD
     cache::{OrderCache, SignerCache},
-=======
-    cache::OrderCache,
     consts::{
         BUILDERNET_PRIORITY_HEADER, BUILDERNET_SENT_AT_HEADER, BUILDERNET_SIGNATURE_HEADER,
         DEFAULT_HTTP_TIMEOUT_SECS, ETH_SEND_BUNDLE_METHOD, ETH_SEND_RAW_TRANSACTION_METHOD,
         FLASHBOTS_SIGNATURE_HEADER, MEV_SEND_BUNDLE_METHOD, USE_LEGACY_SIGNATURE,
     },
->>>>>>> 9853e659
     entity::{Entity, EntityBuilderStats, EntityData, EntityRequest, EntityScores, SpamThresholds},
     forwarder::IngressForwarders,
     indexer::{IndexerHandle, OrderIndexer as _},
@@ -211,7 +207,7 @@
                 return JsonRpcResponse::error(
                     Some(request.id),
                     JsonRpcError::MethodNotFound(other.to_owned()),
-                )
+                );
             }
         };
 
@@ -431,7 +427,7 @@
                 return JsonRpcResponse::error(
                     Some(request.id),
                     JsonRpcError::MethodNotFound(other.to_owned()),
-                )
+                );
             }
         };
 
@@ -486,16 +482,7 @@
         let bundle = self
             .pqueues
             .spawn_with_priority(priority, move || {
-<<<<<<< HEAD
-                SystemBundle::try_from_bundle_and_signer_with_lookup(
-                    bundle,
-                    signer,
-                    received_at,
-                    &lookup,
-                )
-=======
                 SystemBundle::try_from_raw_bundle(bundle, signer, received_at, priority)
->>>>>>> 9853e659
             })
             .await
             .inspect_err(|e| {
