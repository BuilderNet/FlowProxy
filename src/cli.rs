--- conflicted
+++ resolved
@@ -6,20 +6,6 @@
 
 /// Arguments required to create a clickhouse client.
 #[derive(PartialEq, Eq, Clone, Debug, Args)]
-<<<<<<< HEAD
-pub struct ClickhouseArgs {
-    #[clap(long = "clickhouse.host", env = "CLICKHOUSE_HOST")]
-    pub host: String,
-
-    #[clap(long = "clickhouse.user", env = "CLICKHOUSE_USER")]
-    pub username: String,
-
-    #[clap(long = "clickhouse.password", env = "CLICKHOUSE_PASSWORD")]
-    pub password: String,
-
-    #[clap(long = "clickhouse.database", env = "CLICKHOUSE_DATABASE")]
-    pub database: String,
-=======
 #[group(id = "clickhouse", requires_all = ["host", "username", "password", "database"])]
 pub struct ClickhouseArgs {
     #[clap(long = "clickhouse.host", env = "CLICKHOUSE_HOST")]
@@ -33,7 +19,6 @@
 
     #[clap(long = "clickhouse.database", env = "CLICKHOUSE_DATABASE")]
     pub database: Option<String>,
->>>>>>> d7b08a0f
 }
 
 #[derive(Parser, Debug)]
@@ -53,10 +38,6 @@
     /// The URL of the local builder. This should be set in production.
     #[clap(long, value_hint = ValueHint::Url)]
     pub builder_url: Option<String>,
-
-    /// The name of the local builder.
-    #[clap(long, default_value_t = String::from("buildernet"))]
-    pub builder_name: String,
 
     /// The name of the local builder.
     #[clap(long, default_value_t = String::from("buildernet"))]
@@ -121,11 +102,7 @@
             user_listen_url: String::from("127.0.0.1:0"),
             system_listen_url: String::from("127.0.0.1:0"),
             builder_listen_url: String::from("127.0.0.1:0"),
-<<<<<<< HEAD
-            builder_url: String::from("http://127.0.0.1:8545"),
-=======
             builder_url: None,
->>>>>>> d7b08a0f
             builder_name: String::from("buildernet"),
             builder_hub_url: None,
             metrics: None,
