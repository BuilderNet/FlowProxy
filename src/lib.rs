--- conflicted
+++ resolved
@@ -23,7 +23,6 @@
 use ingress::forwarder::{spawn_forwarder, IngressForwarders, PeerHandle};
 use metrics_exporter_prometheus::PrometheusBuilder;
 use metrics_util::layers::{PrefixLayer, Stack};
-use rbuilder_utils::tasks::TaskExecutor;
 use reqwest::Url;
 use std::{
     net::SocketAddr,
@@ -55,11 +54,7 @@
 pub mod rate_limit;
 pub mod runner;
 pub mod statics;
-<<<<<<< HEAD
-pub mod tasks;
 pub mod trace;
-=======
->>>>>>> 813a0743
 pub mod utils;
 pub mod validation;
 
