//! Orderflow ingress for BuilderNet.

use crate::{runner::CliContext, statics::LOCAL_PEER_STORE};
use alloy_primitives::Address;
use alloy_signer_local::PrivateKeySigner;
use axum::{
    extract::DefaultBodyLimit,
    routing::{get, post},
    Router,
};
use dashmap::DashMap;
use entity::SpamThresholds;
use eyre::Context as _;
use forwarder::{spawn_forwarder, IngressForwarders, PeerHandle};
use metrics_exporter_prometheus::PrometheusBuilder;
use metrics_util::layers::{PrefixLayer, Stack};
use reqwest::Url;
use std::{net::SocketAddr, str::FromStr as _, sync::Arc, time::Duration};
use tokio::net::TcpListener;
use tracing::{level_filters::LevelFilter, *};
use tracing_subscriber::{layer::SubscriberExt as _, util::SubscriberInitExt, EnvFilter};

pub mod cli;
use cli::OrderflowIngressArgs;

pub mod ingress;
use ingress::OrderflowIngress;

use crate::{
    builderhub::PeerStore, cache::OrderCache, indexer::Indexer, ingress::OrderflowIngressMetrics,
};

pub mod builderhub;
mod cache;
pub mod entity;
pub mod forwarder;
pub mod indexer;
pub mod jsonrpc;
pub mod priority;
pub mod rate_limit;
pub mod runner;
pub mod statics;
pub mod tasks;
pub mod types;
pub mod utils;
pub mod validation;

<<<<<<< HEAD
/// Default system port for proxy instances.
const DEFAULT_SYSTEM_PORT: u16 = 5544;

pub async fn run(args: OrderflowIngressArgs) -> eyre::Result<()> {
=======
pub async fn run(args: OrderflowIngressArgs, ctx: CliContext) -> eyre::Result<()> {
>>>>>>> 6c8aba33
    let user_listener = TcpListener::bind(&args.user_listen_url).await?;
    let system_listener = TcpListener::bind(&args.system_listen_url).await?;
    let builder_listener = TcpListener::bind(&args.builder_listen_url).await?;
    run_with_listeners(args, user_listener, system_listener, builder_listener, ctx).await
}

pub async fn run_with_listeners(
    args: OrderflowIngressArgs,
    user_listener: TcpListener,
    system_listener: TcpListener,
    builder_listener: TcpListener,
    ctx: CliContext,
) -> eyre::Result<()> {
    // Initialize tracing.
    let registry = tracing_subscriber::registry().with(
        EnvFilter::builder().with_default_directive(LevelFilter::INFO.into()).from_env_lossy(),
    );
    if args.log_json {
        let _ = registry.with(tracing_subscriber::fmt::layer().json()).try_init();
    } else {
        let _ = registry.with(tracing_subscriber::fmt::layer()).try_init();
    }

    if let Some(metrics_addr) = args.metrics {
        spawn_prometheus_server(SocketAddr::from_str(&metrics_addr)?)?;
    }

    let indexer_handle = Indexer::run(args.indexing, args.builder_name, ctx.task_executor);

    let orderflow_signer = match args.orderflow_signer {
        Some(signer) => signer,
        None => {
            warn!("No orderflow signer was configured, using a random signer. Fix this by passing `--orderflow-signer <PRIVATE KEY>`");
            PrivateKeySigner::random()
        }
    };
    let local_signer = orderflow_signer.address();
    info!(address = %local_signer, "Orderflow signer configured");

    let client = reqwest::Client::builder().timeout(Duration::from_secs(2)).build()?;
    let peers = Arc::new(DashMap::<String, PeerHandle>::default());
    if let Some(builder_hub_url) = args.builder_hub_url {
        debug!(url = builder_hub_url, "Running with BuilderHub");
        let builder_hub = builderhub::BuilderHub::new(builder_hub_url);
        builder_hub.register(local_signer, None).await?;

        tokio::spawn({
            let peers = peers.clone();
            async move { run_update_peers(local_signer, builder_hub, peers).await }
        });
    } else {
        warn!("No BuilderHub URL provided, running with local peer store");
        let local_peer_store = LOCAL_PEER_STORE.clone();

        let peer_store =
            local_peer_store.register(local_signer, Some(system_listener.local_addr()?.port()));

        tokio::spawn({
            let peers = peers.clone();
            async move { run_update_peers(local_signer, peer_store, peers).await }
        });
    }

    // Spawn forwarders
    let builder_url = args.builder_url.map(|url| Url::from_str(&url)).transpose()?;
    let forwarders = if let Some(ref builder_url) = builder_url {
        let local_sender = spawn_forwarder(
            String::from("local-builder"),
            builder_url.to_string(),
            client.clone(),
        )?;

        IngressForwarders::new(local_sender, peers, orderflow_signer)
    } else {
        // No builder URL provided, so mock local forwarder.
        let (local_sender, _) = priority::pchannel::unbounded_channel();
        IngressForwarders::new(local_sender, peers, orderflow_signer)
    };

    let order_cache = OrderCache::new(args.cache_ttl, args.cache_size);

    let ingress = Arc::new(OrderflowIngress {
        gzip_enabled: args.gzip_enabled,
        rate_limit_lookback_s: args.rate_limit_lookback_s,
        rate_limit_count: args.rate_limit_count,
        score_lookback_s: args.score_lookback_s,
        score_bucket_s: args.score_bucket_s,
        spam_thresholds: SpamThresholds::default(),
        pqueues: Default::default(),
        entities: DashMap::default(),
        order_cache,
        forwarders,
        local_builder_url: builder_url,
        metrics: OrderflowIngressMetrics::default(),
        indexer_handle,
    });

    // Spawn a state maintenance task.
    tokio::spawn({
        let ingress = ingress.clone();
        async move {
            ingress.maintain(Duration::from_secs(60)).await;
        }
    });

    // Spawn user facing HTTP server for accepting bundles and raw transactions.
    let user_router = Router::new()
        .route("/", post(OrderflowIngress::user_handler))
        .route("/health", get(|| async { Ok::<_, ()>(()) }))
        .route("/readyz", get(OrderflowIngress::ready_handler))
        .layer(DefaultBodyLimit::max(args.max_request_size))
        .with_state(ingress.clone());
    let addr = user_listener.local_addr()?;
    info!(target: "ingress", ?addr, "Starting user ingress server");

    // Spawn system facing HTTP server for accepting bundles and raw transactions.
    let system_router = Router::new()
        .route("/", post(OrderflowIngress::system_handler))
        .route("/health", get(|| async { Ok::<_, ()>(()) }))
        .layer(DefaultBodyLimit::max(args.max_request_size))
        .with_state(ingress.clone());
    let addr = system_listener.local_addr()?;
    info!(target: "ingress", ?addr, "Starting system ingress server");

    let builder_router = Router::new()
        .route("/", post(OrderflowIngress::builder_handler))
        .route("/health", get(|| async { Ok::<_, ()>(()) }))
        .with_state(ingress);
    let addr = builder_listener.local_addr()?;
    info!(target: "ingress", ?addr, "Starting builder server");

    tokio::try_join!(
        axum::serve(user_listener, user_router),
        axum::serve(system_listener, system_router),
        axum::serve(builder_listener, builder_router)
    )?;

    Ok(())
}

async fn run_update_peers(
    local_signer: Address,
    peer_store: impl PeerStore,
    peers: Arc<DashMap<String, PeerHandle>>,
) {
    let client = reqwest::Client::builder().timeout(Duration::from_secs(2)).build().unwrap();
    let delay = Duration::from_secs(30);

    loop {
        let builders = match peer_store.get_peers().await {
            Ok(builders) => builders,
            Err(error) => {
                error!(target: "ingress::builderhub", ?error, "Error requesting builders from BuilderHub");
                tokio::time::sleep(delay).await;
                continue;
            }
        };

        // Remove all peers that are no longer present in BuilderHub
        peers.retain(|name, handle| {
            let is_present = builders.iter().any(|b| &b.name == name);
            if !is_present {
                info!(target: "ingress::builderhub", peer = %name, info = ?handle.info, "Peer was removed from configuration");
            }
            is_present
        });

        // Update or insert builder information.
        for builder in builders {
            let entry = peers.entry(builder.name.clone());
            let new_peer = match &entry {
                dashmap::Entry::Occupied(entry) => {
                    info!(target: "ingress::builderhub", peer = %builder.name, info = ?builder, "Peer configuration was updated");
                    entry.get().info != builder
                }
                dashmap::Entry::Vacant(_) => {
                    info!(target: "ingress::builderhub", peer = %builder.name, info = ?builder, "New peer configuration");
                    true
                }
            };

            // Self-filter any new peers before connecting to them.
            if new_peer && builder.orderflow_proxy.ecdsa_pubkey_address != local_signer {
                debug!(target: "ingress::builderhub", peer = %builder.name, info = ?builder, "Spawning forwarder");
                let mut client = client.clone();

                // If the TLS certificate is present, use HTTPS and configure the client to use it.
                if let Some(ref tls_cert) = builder.orderflow_proxy.tls_certificate() {
                    // SAFETY: We expect the certificate to be valid. It's added as a root
                    // certificate.
                    client = reqwest::Client::builder()
                        .https_only(true)
                        .add_root_certificate(tls_cert.clone())
                        .build()
                        .unwrap();
                }

                let sender = spawn_forwarder(builder.name.clone(), builder.url(), client.clone())
                    .expect("malformed url");

                debug!(target: "ingress::builderhub", peer = %builder.name, info = ?builder, "Inserting peer configuration");
                entry.insert(PeerHandle { info: builder, sender });
            }
        }

        tokio::time::sleep(delay).await;
    }
}

/// Start prometheus at provider address.
fn spawn_prometheus_server<A: Into<SocketAddr>>(address: A) -> eyre::Result<()> {
    let (recorder, exporter) = PrometheusBuilder::new().with_http_listener(address).build()?;

    // Prefix all metrics with provider prefix
    Stack::new(recorder)
        .push(PrefixLayer::new("orderflow_ingress"))
        .install()
        .wrap_err("unable to install metrics recorder")?;

    tokio::spawn(exporter);

    let collector = metrics_process::Collector::default();
    tokio::spawn(async move {
        loop {
            tokio::time::sleep(Duration::from_secs(1)).await;
            collector.collect();
        }
    });

    Ok(())
}<|MERGE_RESOLUTION|>--- conflicted
+++ resolved
@@ -45,14 +45,10 @@
 pub mod utils;
 pub mod validation;
 
-<<<<<<< HEAD
 /// Default system port for proxy instances.
 const DEFAULT_SYSTEM_PORT: u16 = 5544;
 
-pub async fn run(args: OrderflowIngressArgs) -> eyre::Result<()> {
-=======
 pub async fn run(args: OrderflowIngressArgs, ctx: CliContext) -> eyre::Result<()> {
->>>>>>> 6c8aba33
     let user_listener = TcpListener::bind(&args.user_listen_url).await?;
     let system_listener = TcpListener::bind(&args.system_listen_url).await?;
     let builder_listener = TcpListener::bind(&args.builder_listen_url).await?;
